*.pyc
*.exe
*.pdb
*.ilk
TAGS
/build
/build.ninja
/ninja
/build_log_perftest
/canon_perftest
/hash_collision_bench
/ninja_test
/parser_perftest
/graph.png
/doc/manual.html
/doc/doxygen
/gtest-1.6.0

# Eclipse project files
.project
.cproject
<<<<<<< HEAD
.settings/
=======
>>>>>>> deb12d8e
<|MERGE_RESOLUTION|>--- conflicted
+++ resolved
@@ -19,7 +19,5 @@
 # Eclipse project files
 .project
 .cproject
-<<<<<<< HEAD
+
 .settings/
-=======
->>>>>>> deb12d8e
