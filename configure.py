--- conflicted
+++ resolved
@@ -41,14 +41,10 @@
                   choices=profilers,
                   help='enable profiling (' + '/'.join(profilers) + ')',)
 parser.add_option('--with-gtest', metavar='PATH',
-<<<<<<< HEAD
                   help='use gtest unpacked in directory PATH')
-=======
-                  help='use gtest built in directory PATH')
 parser.add_option('--with-python', metavar='EXE',
                   help='use EXE as the Python interpreter',
                   default=os.path.basename(sys.executable))
->>>>>>> 07584703
 (options, args) = parser.parse_args()
 
 platform = options.platform
