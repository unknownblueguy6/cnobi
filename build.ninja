--- conflicted
+++ resolved
@@ -1,116 +1,109 @@
-# This file is used to build ninja itself.
-
-# NOTE: it is an explicit non-goal of ninja to make it convenient to
-# write these files by hand.  For a real project, you'd generate this
-# file from higher-level rules.
-
-# I was tempted to generate this file even for ninja itself but I
-# figured it'd be easier to bootstrap this way.
-
-builddir = build
-cxx = g++
-#cxx = /home/evanm/projects/src/llvm/Release+Asserts/bin/clang++
-cflags = -g -Wall -Wno-deprecated -fno-exceptions -fvisibility=hidden -pipe
-# -rdynamic is needed for backtrace()
-ldflags = -g -rdynamic
-
-# bootstrap.sh generates a "config.ninja" file, which contains some
-# minor build customization for development purposes.
-include config.ninja
-
-rule cxx
-  depfile = $out.d
-  command = $cxx -MMD -MF $out.d $conf_cflags $cflags -c $in -o $out
-  description = CC $out
-
-rule ar
-  command = ar crs $out $in
-  description = AR $out
-
-rule link
-  command = $cxx $conf_ldflags $ldflags -o $out $in
-  description = LINK $out
-
-rule inline
-  command = src/inline.sh $varname < $in > $out
-  description = INLINE $out
-
-build $builddir/browse_py.h: inline src/browse.py
-  varname = kBrowsePy
-
-build $builddir/browse.o: cxx src/browse.cc | src/inline.sh || $builddir/browse_py.h
-build $builddir/build.o: cxx src/build.cc
-build $builddir/build_log.o: cxx src/build_log.cc
-build $builddir/eval_env.o: cxx src/eval_env.cc
-build $builddir/graph.o: cxx src/graph.cc
-build $builddir/graphviz.o: cxx src/graphviz.cc
-build $builddir/parsers.o: cxx src/parsers.cc
-build $builddir/subprocess.o: cxx src/subprocess.cc
-build $builddir/util.o: cxx src/util.cc
-build $builddir/clean.o: cxx src/clean.cc
-<<<<<<< HEAD
-build $builddir/touch.o: cxx src/touch.cc
-=======
->>>>>>> 6bbcdca6
-build $builddir/ninja_jumble.o: cxx src/ninja_jumble.cc
-build $builddir/ninja.a: ar $builddir/browse.o $builddir/build.o \
-    $builddir/build_log.o $builddir/eval_env.o $builddir/graph.o \
-    $builddir/graphviz.o $builddir/parsers.o $builddir/subprocess.o \
-<<<<<<< HEAD
-    $builddir/util.o $builddir/ninja_jumble.o $builddir/clean.o \
-    $builddir/touch.o
-=======
-    $builddir/util.o $builddir/ninja_jumble.o $builddir/clean.o
->>>>>>> 6bbcdca6
-
-build $builddir/ninja.o: cxx src/ninja.cc
-build ninja: link $builddir/ninja.o $builddir/ninja.a
-
-build $builddir/build_test.o: cxx src/build_test.cc
-build $builddir/build_log_test.o: cxx src/build_log_test.cc
-build $builddir/graph_test.o: cxx src/graph_test.cc
-build $builddir/ninja_test.o: cxx src/ninja_test.cc
-build $builddir/parsers_test.o: cxx src/parsers_test.cc
-build $builddir/subprocess_test.o: cxx src/subprocess_test.cc
-build $builddir/test.o: cxx src/test.cc
-build $builddir/util_test.o: cxx src/util_test.cc
-build ninja_test: link $builddir/build_test.o $builddir/build_log_test.o \
-    $builddir/graph_test.o $builddir/ninja_test.o $builddir/parsers_test.o \
-    $builddir/subprocess_test.o $builddir/test.o $builddir/util_test.o \
-    $builddir/ninja.a
-  ldflags = -g -rdynamic -lgtest -lgtest_main -lpthread
-
-
-# Generate a graph using the -g flag.
-rule gendot
-  command = ./ninja -t graph > $out
-rule gengraph
-  command = dot -Tpng $in > $out
-
-build $builddir/graph.dot: gendot ninja build.ninja
-build graph.png: gengraph $builddir/graph.dot
-
-# Generate docs.
-rule asciidoc
-  command = asciidoc -a toc $in
-  description = ASCIIDOC $in
-
-build manual.html: asciidoc manual.asciidoc
-build doc: phony || manual.html
-
-build all: phony || ninja ninja_test graph.png doc
-
-# Generate Doxygen.
-rule doxygen
-  command = doxygen $in
-  description = DOXYGEN $in
-
-doxygen_mainpage_generator = ./gen_doxygen_mainpage.sh
-
-rule doxygen_mainpage
-  command = $doxygen_mainpage_generator $in > $out
-  description = DOXYGEN_MAINPAGE $out
-
-build $builddir/doxygen_mainpage: doxygen_mainpage \
-  README HACKING COPYING | $doxygen_mainpage_generator
-build doxygen: doxygen doxygen.config | $builddir/doxygen_mainpage || $builddir/doxygen_mainpage+# This file is used to build ninja itself.
+
+# NOTE: it is an explicit non-goal of ninja to make it convenient to
+# write these files by hand.  For a real project, you'd generate this
+# file from higher-level rules.
+
+# I was tempted to generate this file even for ninja itself but I
+# figured it'd be easier to bootstrap this way.
+
+builddir = build
+cxx = g++
+#cxx = /home/evanm/projects/src/llvm/Release+Asserts/bin/clang++
+cflags = -g -Wall -Wno-deprecated -fno-exceptions -fvisibility=hidden -pipe
+# -rdynamic is needed for backtrace()
+ldflags = -g -rdynamic
+
+# bootstrap.sh generates a "config.ninja" file, which contains some
+# minor build customization for development purposes.
+include config.ninja
+
+rule cxx
+  depfile = $out.d
+  command = $cxx -MMD -MF $out.d $conf_cflags $cflags -c $in -o $out
+  description = CC $out
+
+rule ar
+  command = ar crs $out $in
+  description = AR $out
+
+rule link
+  command = $cxx $conf_ldflags $ldflags -o $out $in
+  description = LINK $out
+
+rule inline
+  command = src/inline.sh $varname < $in > $out
+  description = INLINE $out
+
+build $builddir/browse_py.h: inline src/browse.py
+  varname = kBrowsePy
+
+build $builddir/browse.o: cxx src/browse.cc | src/inline.sh || $builddir/browse_py.h
+build $builddir/build.o: cxx src/build.cc
+build $builddir/build_log.o: cxx src/build_log.cc
+build $builddir/eval_env.o: cxx src/eval_env.cc
+build $builddir/graph.o: cxx src/graph.cc
+build $builddir/graphviz.o: cxx src/graphviz.cc
+build $builddir/parsers.o: cxx src/parsers.cc
+build $builddir/subprocess.o: cxx src/subprocess.cc
+build $builddir/util.o: cxx src/util.cc
+build $builddir/clean.o: cxx src/clean.cc
+build $builddir/touch.o: cxx src/touch.cc
+build $builddir/ninja_jumble.o: cxx src/ninja_jumble.cc
+build $builddir/ninja.a: ar $builddir/browse.o $builddir/build.o \
+    $builddir/build_log.o $builddir/eval_env.o $builddir/graph.o \
+    $builddir/graphviz.o $builddir/parsers.o $builddir/subprocess.o \
+    $builddir/util.o $builddir/ninja_jumble.o $builddir/clean.o \
+    $builddir/touch.o
+
+build $builddir/ninja.o: cxx src/ninja.cc
+build ninja: link $builddir/ninja.o $builddir/ninja.a
+
+build $builddir/build_test.o: cxx src/build_test.cc
+build $builddir/build_log_test.o: cxx src/build_log_test.cc
+build $builddir/graph_test.o: cxx src/graph_test.cc
+build $builddir/ninja_test.o: cxx src/ninja_test.cc
+build $builddir/parsers_test.o: cxx src/parsers_test.cc
+build $builddir/subprocess_test.o: cxx src/subprocess_test.cc
+build $builddir/test.o: cxx src/test.cc
+build $builddir/util_test.o: cxx src/util_test.cc
+build ninja_test: link $builddir/build_test.o $builddir/build_log_test.o \
+    $builddir/graph_test.o $builddir/ninja_test.o $builddir/parsers_test.o \
+    $builddir/subprocess_test.o $builddir/test.o $builddir/util_test.o \
+    $builddir/ninja.a
+  ldflags = -g -rdynamic -lgtest -lgtest_main -lpthread
+
+
+# Generate a graph using the -g flag.
+rule gendot
+  command = ./ninja -t graph > $out
+rule gengraph
+  command = dot -Tpng $in > $out
+
+build $builddir/graph.dot: gendot ninja build.ninja
+build graph.png: gengraph $builddir/graph.dot
+
+# Generate docs.
+rule asciidoc
+  command = asciidoc -a toc $in
+  description = ASCIIDOC $in
+
+build manual.html: asciidoc manual.asciidoc
+build doc: phony || manual.html
+
+build all: phony || ninja ninja_test graph.png doc
+
+# Generate Doxygen.
+rule doxygen
+  command = doxygen $in
+  description = DOXYGEN $in
+
+doxygen_mainpage_generator = ./gen_doxygen_mainpage.sh
+
+rule doxygen_mainpage
+  command = $doxygen_mainpage_generator $in > $out
+  description = DOXYGEN_MAINPAGE $out
+
+build $builddir/doxygen_mainpage: doxygen_mainpage \
+  README HACKING COPYING | $doxygen_mainpage_generator
+build doxygen: doxygen doxygen.config | $builddir/doxygen_mainpage || $builddir/doxygen_mainpage