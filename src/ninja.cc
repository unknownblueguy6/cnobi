// Copyright 2011 Google Inc. All Rights Reserved.
//
// Licensed under the Apache License, Version 2.0 (the "License");
// you may not use this file except in compliance with the License.
// You may obtain a copy of the License at
//
//     http://www.apache.org/licenses/LICENSE-2.0
//
// Unless required by applicable law or agreed to in writing, software
// distributed under the License is distributed on an "AS IS" BASIS,
// WITHOUT WARRANTIES OR CONDITIONS OF ANY KIND, either express or implied.
// See the License for the specific language governing permissions and
// limitations under the License.

#include <errno.h>
#include <limits.h>
#include <stdio.h>
#include <string.h>
#include <sys/stat.h>
#include <sys/types.h>

#if defined(__APPLE__) || defined(__FreeBSD__)
#include <sys/sysctl.h>
#elif defined(linux)
#include <sys/sysinfo.h>
#endif

#ifdef _WIN32
#include "getopt.h"
#include <direct.h>
#include <windows.h>
#else
#include <getopt.h>
#include <unistd.h>
#endif

#include "browse.h"
#include "build.h"
#include "build_log.h"
#include "clean.h"
#include "dep_database.h"
#include "disk_interface.h"
#include "edit_distance.h"
#include "explain.h"
#include "graph.h"
#include "graphviz.h"
#include "interesting_paths.h"
#include "metrics.h"
#include "parsers.h"
#include "stat_cache.h"
#include "state.h"
#include "util.h"
#include "version.h"

namespace {

/// The version number of the current Ninja release.  This will always
/// be "git" on trunk.
const char* kVersion = "git";

/// Global information passed into subtools.
struct Globals {
  Globals() : state(new State()) {}
  ~Globals() {
    delete state;
  }

  /// Deletes and recreates state so it is empty.
  void ResetState() {
    delete state;
    state = new State();
  }

  /// Command line used to run Ninja.
  const char* ninja_command;
  /// Build configuration (e.g. parallelism).
  BuildConfig config;
  /// Loaded state (rules, nodes). This is a pointer so it can be reset.
  State* state;
};

/// Print usage information.
void Usage(const BuildConfig& config) {
  fprintf(stderr,
"usage: ninja [options] [targets...]\n"
"\n"
"if targets are unspecified, builds the 'default' target (see manual).\n"
"targets are paths, with additional special syntax:\n"
"  'target^' means 'the first output that uses target'.\n"
"  example: 'ninja foo.cc^' will likely build foo.o.\n"
"\n"
"options:\n"
"  -C DIR   change to DIR before doing anything else\n"
"  -f FILE  specify input build file [default=build.ninja]\n"
"  -V       print ninja version (\"%s\")\n"
"\n"
"  -j N     run N jobs in parallel [default=%d]\n"
"  -l N     do not start new jobs if the load average is greater than N\n"
"  -k N     keep going until N jobs fail [default=1]\n"
"  -n       dry run (don't run commands but pretend they succeeded)\n"
"  -v       show all command lines while building\n"
"  -V       show version string (%s)\n"
"\n"
"  -d MODE  enable debugging (use -d list to list modes)\n"
"  -t TOOL  run a subtool\n"
"    use '-t list' to list subtools.\n"
"    terminates toplevel options; further flags are passed to the tool.\n",
<<<<<<< HEAD
          config.parallelism, kVersionString);
=======
          kVersion, config.parallelism);
>>>>>>> 1607b168
}

/// Choose a default value for the -j (parallelism) flag.
int GuessParallelism() {
  int processors = 0;

#if defined(linux)
  processors = get_nprocs();
#elif defined(__APPLE__) || defined(__FreeBSD__)
  size_t processors_size = sizeof(processors);
  int name[] = {CTL_HW, HW_NCPU};
  if (sysctl(name, sizeof(name) / sizeof(int),
             &processors, &processors_size,
             NULL, 0) < 0) {
    processors = 1;
  }
#elif defined(_WIN32)
  SYSTEM_INFO info;
  GetSystemInfo(&info);
  processors = info.dwNumberOfProcessors;
#endif

  switch (processors) {
  case 0:
  case 1:
    return 2;
  case 2:
    return 3;
  default:
    return processors + 2;
  }
}

/// An implementation of ManifestParser::FileReader that actually reads
/// the file.
struct RealFileReader : public ManifestParser::FileReader {
  bool ReadFile(const string& path, string* content, string* err) {
    return ::ReadFile(path, content, err) == 0;
  }
};

/// Rebuild the build manifest, if necessary.
/// Returns true if the manifest was rebuilt.
bool RebuildManifest(State* state, const BuildConfig& config,
                     const char* input_file, string* err) {
  string path = input_file;
  if (!CanonicalizePath(&path, err))
    return false;
  Node* node = state->LookupNode(path);
  if (!node)
    return false;

  Builder manifest_builder(state, config);
  if (!manifest_builder.AddTarget(node, err))
    return false;

  if (manifest_builder.AlreadyUpToDate())
    return false;  // Not an error, but we didn't rebuild.
  if (!manifest_builder.Build(err))
    return false;

  // The manifest was only rebuilt if it is now dirty (it may have been cleaned
  // by a restat).
  return node->dirty();
}

bool CollectTargetsFromArgs(State* state, int argc, char* argv[],
                            vector<Node*>* targets, string* err) {
  if (argc == 0) {
    *targets = state->DefaultNodes(err);
    if (!err->empty())
      return false;
  } else {
    for (int i = 0; i < argc; ++i) {
      string path = argv[i];
      if (!CanonicalizePath(&path, err))
        return false;

      // Special syntax: "foo.cc^" means "the first output of foo.cc".
      bool first_dependent = false;
      if (!path.empty() && path[path.size() - 1] == '^') {
        path.resize(path.size() - 1);
        first_dependent = true;
      }

      Node* node = state->LookupNode(path);
      if (node) {
        if (first_dependent) {
          if (node->out_edges().empty()) {
            *err = "'" + path + "' has no out edge";
            return false;
          }
          Edge* edge = node->out_edges()[0];
          if (edge->outputs_.empty()) {
            edge->Dump();
            Fatal("edge has no outputs");
          }
          node = edge->outputs_[0];
        }
        targets->push_back(node);
      } else {
        *err = "unknown target '" + path + "'";

        if (path == "clean") {
          *err += ", did you mean 'ninja -t clean'?";
        } else if (path == "help") {
          *err += ", did you mean 'ninja -h'?";
        } else {
          Node* suggestion = state->SpellcheckNode(path);
          if (suggestion) {
            *err += ", did you mean '" + suggestion->path() + "'?";
          }
        }
        return false;
      }
    }
  }
  return true;
}

int ToolGraph(Globals* globals, int argc, char* argv[]) {
  vector<Node*> nodes;
  string err;
  if (!CollectTargetsFromArgs(globals->state, argc, argv, &nodes, &err)) {
    Error("%s", err.c_str());
    return 1;
  }

  GraphViz graph;
  graph.Start();
  for (vector<Node*>::const_iterator n = nodes.begin(); n != nodes.end(); ++n)
    graph.AddTarget(*n);
  graph.Finish();

  return 0;
}

int ToolQuery(Globals* globals, int argc, char* argv[]) {
  if (argc == 0) {
    Error("expected a target to query");
    return 1;
  }
  for (int i = 0; i < argc; ++i) {
    Node* node = globals->state->LookupNode(argv[i]);
    if (!node) {
      Node* suggestion = globals->state->SpellcheckNode(argv[i]);
      if (suggestion) {
        printf("%s unknown, did you mean %s?\n",
               argv[i], suggestion->path().c_str());
      } else {
        printf("%s unknown\n", argv[i]);
      }
      return 1;
    }

    printf("%s:\n", argv[i]);
    if (Edge* edge = node->in_edge()) {
      printf("  input: %s\n", edge->rule_->name().c_str());
      for (int in = 0; in < (int)edge->inputs_.size(); in++) {
        const char* label = "";
        if (edge->is_implicit(in))
          label = "| ";
        else if (edge->is_order_only(in))
          label = "|| ";
        printf("    %s%s\n", label, edge->inputs_[in]->path().c_str());
      }
    }
    printf("  outputs:\n");
    for (vector<Edge*>::const_iterator edge = node->out_edges().begin();
         edge != node->out_edges().end(); ++edge) {
      for (vector<Node*>::iterator out = (*edge)->outputs_.begin();
           out != (*edge)->outputs_.end(); ++out) {
        printf("    %s\n", (*out)->path().c_str());
      }
    }
  }
  return 0;
}

#if !defined(_WIN32) && !defined(NINJA_BOOTSTRAP)
int ToolBrowse(Globals* globals, int argc, char* argv[]) {
  if (argc < 1) {
    Error("expected a target to browse");
    return 1;
  }
  RunBrowsePython(globals->state, globals->ninja_command, argv[0]);
  // If we get here, the browse failed.
  return 1;
}
#endif  // _WIN32

int ToolTargetsList(const vector<Node*>& nodes, int depth, int indent) {
  for (vector<Node*>::const_iterator n = nodes.begin();
       n != nodes.end();
       ++n) {
    for (int i = 0; i < indent; ++i)
      printf("  ");
    const char* target = (*n)->path().c_str();
    if ((*n)->in_edge()) {
      printf("%s: %s\n", target, (*n)->in_edge()->rule_->name().c_str());
      if (depth > 1 || depth <= 0)
        ToolTargetsList((*n)->in_edge()->inputs_, depth - 1, indent + 1);
    } else {
      printf("%s\n", target);
    }
  }
  return 0;
}

int ToolTargetsSourceList(State* state) {
  for (vector<Edge*>::iterator e = state->edges_.begin();
       e != state->edges_.end(); ++e) {
    for (vector<Node*>::iterator inps = (*e)->inputs_.begin();
         inps != (*e)->inputs_.end(); ++inps) {
      if (!(*inps)->in_edge())
        printf("%s\n", (*inps)->path().c_str());
    }
  }
  return 0;
}

int ToolTargetsList(State* state, const string& rule_name) {
  set<string> rules;

  // Gather the outputs.
  for (vector<Edge*>::iterator e = state->edges_.begin();
       e != state->edges_.end(); ++e) {
    if ((*e)->rule_->name() == rule_name) {
      for (vector<Node*>::iterator out_node = (*e)->outputs_.begin();
           out_node != (*e)->outputs_.end(); ++out_node) {
        rules.insert((*out_node)->path());
      }
    }
  }

  // Print them.
  for (set<string>::const_iterator i = rules.begin();
       i != rules.end(); ++i) {
    printf("%s\n", (*i).c_str());
  }

  return 0;
}

int ToolTargetsList(State* state) {
  for (vector<Edge*>::iterator e = state->edges_.begin();
       e != state->edges_.end(); ++e) {
    for (vector<Node*>::iterator out_node = (*e)->outputs_.begin();
         out_node != (*e)->outputs_.end(); ++out_node) {
      printf("%s: %s\n",
             (*out_node)->path().c_str(),
             (*e)->rule_->name().c_str());
    }
  }
  return 0;
}

int ToolTargets(Globals* globals, int argc, char* argv[]) {
  int depth = 1;
  if (argc >= 1) {
    string mode = argv[0];
    if (mode == "rule") {
      string rule;
      if (argc > 1)
        rule = argv[1];
      if (rule.empty())
        return ToolTargetsSourceList(globals->state);
      else
        return ToolTargetsList(globals->state, rule);
    } else if (mode == "depth") {
      if (argc > 1)
        depth = atoi(argv[1]);
    } else if (mode == "all") {
      return ToolTargetsList(globals->state);
    } else {
      const char* suggestion =
          SpellcheckString(mode, "rule", "depth", "all", NULL);
      if (suggestion) {
        Error("unknown target tool mode '%s', did you mean '%s'?",
              mode.c_str(), suggestion);
      } else {
        Error("unknown target tool mode '%s'", mode.c_str());
      }
      return 1;
    }
  }

  string err;
  vector<Node*> root_nodes = globals->state->RootNodes(&err);
  if (err.empty()) {
    return ToolTargetsList(root_nodes, depth, 0);
  } else {
    Error("%s", err.c_str());
    return 1;
  }
}

int ToolRules(Globals* globals, int argc, char* /* argv */[]) {
  for (map<string, const Rule*>::iterator i = globals->state->rules_.begin();
       i != globals->state->rules_.end(); ++i) {
    if (i->second->description().empty()) {
      printf("%s\n", i->first.c_str());
    } else {
      printf("%s: %s\n",
             i->first.c_str(),
             // XXX I changed it such that we don't have an easy way
             // to get the source text anymore, so this output is
             // unsatisfactory.  How useful is this command, anyway?
             i->second->description().Serialize().c_str());
    }
  }
  return 0;
}

void PrintCommands(Edge* edge, set<Edge*>* seen) {
  if (!edge)
    return;
  if (!seen->insert(edge).second)
    return;

  for (vector<Node*>::iterator in = edge->inputs_.begin();
       in != edge->inputs_.end(); ++in)
    PrintCommands((*in)->in_edge(), seen);

  if (!edge->is_phony())
    puts(edge->EvaluateCommand().c_str());
}

int ToolCommands(Globals* globals, int argc, char* argv[]) {
  vector<Node*> nodes;
  string err;
  if (!CollectTargetsFromArgs(globals->state, argc, argv, &nodes, &err)) {
    Error("%s", err.c_str());
    return 1;
  }

  set<Edge*> seen;
  for (vector<Node*>::iterator in = nodes.begin(); in != nodes.end(); ++in)
    PrintCommands((*in)->in_edge(), &seen);

  return 0;
}

int ToolClean(Globals* globals, int argc, char* argv[]) {
  // The clean tool uses getopt, and expects argv[0] to contain the name of
  // the tool, i.e. "clean".
  argc++;
  argv--;

  bool generator = false;
  bool clean_rules = false;

  optind = 1;
  int opt;
  while ((opt = getopt(argc, argv, const_cast<char*>("hgr"))) != -1) {
    switch (opt) {
    case 'g':
      generator = true;
      break;
    case 'r':
      clean_rules = true;
      break;
    case 'h':
    default:
      printf("usage: ninja -t clean [options] [targets]\n"
"\n"
"options:\n"
"  -g     also clean files marked as ninja generator output\n"
"  -r     interpret targets as a list of rules to clean instead\n"
             );
    return 1;
    }
  }
  argv += optind;
  argc -= optind;

  if (clean_rules && argc == 0) {
    Error("expected a rule to clean");
    return 1;
  }

  Cleaner cleaner(globals->state, globals->config);
  if (argc >= 1) {
    if (clean_rules)
      return cleaner.CleanRules(argc, argv);
    else
      return cleaner.CleanTargets(argc, argv);
  } else {
    return cleaner.CleanAll(generator);
  }
}

int ToolDepIndex(Globals* globals, int argc, char* argv[]) {
  globals->state->depdb_->DumpIndex();
  return 0;
}

int ToolDeps(Globals* globals, int argc, char* argv[]) {
  for (int i = 0; i < argc; ++i) {
    globals->state->depdb_->DumpDeps(argv[i]);
  }
  return 0;
}

void ToolUrtle() {
  // RLE encoded.
  const char* urtle =
" 13 ,3;2!2;\n8 ,;<11!;\n5 `'<10!(2`'2!\n11 ,6;, `\\. `\\9 .,c13$ec,.\n6 "
",2;11!>; `. ,;!2> .e8$2\".2 \"?7$e.\n <:<8!'` 2.3,.2` ,3!' ;,(?7\";2!2'<"
"; `?6$PF ,;,\n2 `'4!8;<!3'`2 3! ;,`'2`2'3!;4!`2.`!;2 3,2 .<!2'`).\n5 3`5"
"'2`9 `!2 `4!><3;5! J2$b,`!>;2!:2!`,d?b`!>\n26 `'-;,(<9!> $F3 )3.:!.2 d\""
"2 ) !>\n30 7`2'<3!- \"=-='5 .2 `2-=\",!>\n25 .ze9$er2 .,cd16$bc.'\n22 .e"
"14$,26$.\n21 z45$c .\n20 J50$c\n20 14$P\"`?34$b\n20 14$ dbc `2\"?22$?7$c"
"\n20 ?18$c.6 4\"8?4\" c8$P\n9 .2,.8 \"20$c.3 ._14 J9$\n .2,2c9$bec,.2 `?"
"21$c.3`4%,3%,3 c8$P\"\n22$c2 2\"?21$bc2,.2` .2,c7$P2\",cb\n23$b bc,.2\"2"
"?14$2F2\"5?2\",J5$P\" ,zd3$\n24$ ?$3?%3 `2\"2?12$bcucd3$P3\"2 2=7$\n23$P"
"\" ,3;<5!>2;,. `4\"6?2\"2 ,9;, `\"?2$\n";
  int count = 0;
  for (const char* p = urtle; *p; p++) {
    if ('0' <= *p && *p <= '9') {
      count = count*10 + *p - '0';
    } else {
      for (int i = 0; i < std::max(count, 1); ++i)
        printf("%c", *p);
      count = 0;
    }
  }
}

int ToolStatCache(Globals* globals, int argc, char* argv[]) {
  StatCache::Dump();
  InterestingPaths::Dump();
  return 0;
}

int ToolStatCacheCheck(Globals* globals, int argc, char* argv[]) {
  RealDiskInterface disk_interface;
  StatCache::ValidateAgainstDisk(disk_interface);
  return 0;
}

int RunTool(const string& tool, Globals* globals, int argc, char** argv) {
  typedef int (*ToolFunc)(Globals*, int, char**);
  struct Tool {
    const char* name;
    const char* desc;
    ToolFunc func;
  } tools[] = {
#if !defined(_WIN32) && !defined(NINJA_BOOTSTRAP)
    { "browse", "browse dependency graph in a web browser",
      ToolBrowse },
#endif
    { "clean", "clean built files",
      ToolClean },
    { "commands", "list all commands required to rebuild given targets",
      ToolCommands },
    { "depindex", "list all files indexed in the depdb",
      ToolDepIndex },
    { "deps", "list dependencies stored in the depdb for given files",
      ToolDeps },
    { "graph", "output graphviz dot file for targets",
      ToolGraph },
    { "query", "show inputs/outputs for a path",
      ToolQuery },
    { "rules",    "list all rules",
      ToolQuery },
    { "statcache", "list files in statcache and interesting (watched) paths",
      ToolStatCache },
    { "statcachecheck", "Validate statcache against on-disk mtimes",
      ToolStatCacheCheck },
    { "targets",  "list targets by their rule or depth in the DAG",
      ToolTargets },
    { NULL, NULL, NULL }
  };

  if (tool == "list") {
    printf("ninja subtools:\n");
    for (int i = 0; tools[i].name; ++i) {
      printf("%10s  %s\n", tools[i].name, tools[i].desc);
    }
    return 0;
  } else if (tool == "urtle") {
    ToolUrtle();
    return 0;
  }

  for (int i = 0; tools[i].name; ++i) {
    if (tool == tools[i].name)
      return tools[i].func(globals, argc, argv);
  }

  vector<const char*> words;
  for (int i = 0; tools[i].name; ++i)
    words.push_back(tools[i].name);
  const char* suggestion = SpellcheckStringV(tool, words);
  if (suggestion) {
    Error("unknown tool '%s', did you mean '%s'?", tool.c_str(), suggestion);
  } else {
    Error("unknown tool '%s'", tool.c_str());
  }
  return 1;
}

/// Enable a debugging mode.  Returns false if Ninja should exit instead
/// of continuing.
bool DebugEnable(const string& name, Globals* globals) {
  if (name == "list") {
    printf("debugging modes:\n"
"  stats    print operation counts/timing info\n"
"  explain  explain what caused a command to execute\n"
"multiple modes can be enabled via -d FOO -d BAR\n");
    return false;
  } else if (name == "stats") {
    g_metrics = new Metrics;
    return true;
  } else if (name == "explain") {
    g_explaining = true;
    return true;
  } else {
    printf("ninja: unknown debug setting '%s'\n", name.c_str());
    return false;
  }
}

int RunBuild(Globals* globals, int argc, char** argv) {
  string err;
  vector<Node*> targets;
  if (!CollectTargetsFromArgs(globals->state, argc, argv, &targets, &err)) {
    Error("%s", err.c_str());
    return 1;
  }

  Builder builder(globals->state, globals->config);
  for (size_t i = 0; i < targets.size(); ++i) {
    if (!builder.AddTarget(targets[i], &err)) {
      if (!err.empty()) {
        Error("%s", err.c_str());
        return 1;
      } else {
        // Added a target that is already up-to-date; not really
        // an error.
      }
    }
  }

  if (builder.AlreadyUpToDate()) {
    printf("ninja: no work to do.\n");
    return 0;
  }

  if (!builder.Build(&err)) {
    printf("ninja: build stopped: %s.\n", err.c_str());
    return 1;
  }

  return 0;
}

void AddCacheMissesToInterestingPaths(const vector<string>& paths) {
  InterestingPaths interesting_paths(false);
  if (paths.size() > 0) {
    printf("ninja: %d stat cache misses, adding to daemon.\n", paths.size());
    for (size_t i = 0; i < paths.size() && i < 11; ++i) {
      if (i == 10)
        printf("ninja:  ... more paths elided\n");
      else
        printf("ninja:  %s\n", paths[i].c_str());
    }
  }
  interesting_paths.StartAdditions();
  interesting_paths.Add(paths);
  interesting_paths.FinishAdditions();
}

}  // anonymous namespace

int main(int argc, char** argv) {
  Globals globals;
  globals.ninja_command = argv[0];
  const char* input_file = "build.ninja";
  const char* working_dir = NULL;
  string tool;

  setvbuf(stdout, NULL, _IOLBF, BUFSIZ);

  globals.config.parallelism = GuessParallelism();

  const option kLongOptions[] = {
    { "help", no_argument, NULL, 'h' },
    { NULL, 0, NULL, 0 }
  };

  int opt;
  while (tool.empty() &&
         (opt = getopt_long(argc, argv, "d:f:hj:k:l:nt:vC:V", kLongOptions,
                            NULL)) != -1) {
    switch (opt) {
      case 'd':
        if (!DebugEnable(optarg, &globals))
          return 1;
        break;
      case 'f':
        input_file = optarg;
        break;
      case 'j':
        globals.config.parallelism = atoi(optarg);
        break;
      case 'l': {
        char* end;
        double value = strtod(optarg, &end);
        if (end == optarg)
          Fatal("-l parameter not numeric: did you mean -l 0.0?");
        globals.config.max_load_average = value;
        break;
      }
      case 'k': {
        char* end;
        int value = strtol(optarg, &end, 10);
        if (*end != 0)
          Fatal("-k parameter not numeric; did you mean -k 0?");

        // We want to go until N jobs fail, which means we should allow
        // N failures and then stop.  For N <= 0, INT_MAX is close enough
        // to infinite for most sane builds.
        globals.config.failures_allowed = value > 0 ? value : INT_MAX;
        break;
      }
      case 'n':
        globals.config.dry_run = true;
        break;
      case 'v':
        globals.config.verbosity = BuildConfig::VERBOSE;
        break;
      case 'V':
        printf("ninja version %s\n", kVersionString);
        return 0;
      case 't':
        tool = optarg;
        break;
      case 'C':
        working_dir = optarg;
        break;
      case 'V':
        printf("%s\n", kVersion);
        return 0;
      case 'h':
      default:
        Usage(globals.config);
        return 1;
    }
  }
  argv += optind;
  argc -= optind;

  if (working_dir) {
    // The formatting of this string, complete with funny quotes, is
    // so Emacs can properly identify that the cwd has changed for
    // subsequent commands.
    printf("ninja: Entering directory `%s'\n", working_dir);
#ifdef _WIN32
    if (_chdir(working_dir) < 0) {
#else
    if (chdir(working_dir) < 0) {
#endif
      Fatal("chdir to '%s' - %s", working_dir, strerror(errno));
    }
  }

  if (StatCache::Active())
    StatCache::EnsureDaemonRunning();

  bool rebuilt_manifest = false;

reload:
  RealFileReader file_reader;
  ManifestParser parser(globals.state, &file_reader);
  string err;
  if (!parser.Load(input_file, &err)) {
    Error("%s", err.c_str());
    return 1;
  }


  BuildLog build_log;
  build_log.SetConfig(&globals.config);
  globals.state->build_log_ = &build_log;

  const string build_dir = globals.state->bindings_.LookupVariable("builddir", false);
  const char* kLogPath = ".ninja_log";
  string log_path = kLogPath;
  if (!build_dir.empty()) {
    if (MakeDir(build_dir) < 0 && errno != EEXIST) {
      Error("creating build directory %s: %s",
            build_dir.c_str(), strerror(errno));
      return 1;
    }
    log_path = build_dir + "/" + kLogPath;
  }

  if (!build_log.Load(log_path, &err)) {
    Error("loading build log %s: %s", log_path.c_str(), err.c_str());
    return 1;
  }

  if (!build_log.OpenForWrite(log_path, &err)) {
    Error("opening build log: %s", err.c_str());
    return 1;
  }

  const char* kDepDbPath = ".ninja_depdb";
  string depdb_path = kDepDbPath;
  if (!build_dir.empty()) {
    depdb_path = build_dir + "/" + kDepDbPath;
  }
  DepDatabase depdb(depdb_path, true);
  globals.state->depdb_ = &depdb;

  RealDiskInterface* disk_interface = 0;
  if (StatCache::Active()) {
    disk_interface = new RealDiskInterface();
    globals.state->stat_cache_ = new StatCache(false, disk_interface);
  }

  if (!tool.empty())
    return RunTool(tool, &globals, argc, argv);

  if (!rebuilt_manifest) { // Don't get caught in an infinite loop by a rebuild
                           // target that is never up to date.
    if (RebuildManifest(globals.state, globals.config, input_file, &err)) {
      rebuilt_manifest = true;
      globals.ResetState();
      goto reload;
    } else if (!err.empty()) {
      Error("rebuilding '%s': %s", input_file, err.c_str());
      return 1;
    }
  }

  if (globals.state->stat_cache_)
    globals.state->stat_cache_->StartBuild();

  int result = RunBuild(&globals, argc, argv);
  if (g_metrics) {
    g_metrics->Report();

    printf("\n");
    int count = (int)globals.state->paths_.size();
    int buckets =
#ifdef _MSC_VER
        (int)globals.state->paths_.comp.bucket_size;
#else
        (int)globals.state->paths_.bucket_count();
#endif
    printf("path->node hash load %.2f (%d entries / %d buckets)\n",
           count / (double) buckets, count, buckets);
  }
  if (globals.state->stat_cache_) {
    AddCacheMissesToInterestingPaths(globals.state->stat_cache_->FinishBuild());
    delete globals.state->stat_cache_;
    delete disk_interface;
  }
  return result;
}<|MERGE_RESOLUTION|>--- conflicted
+++ resolved
@@ -50,7 +50,6 @@
 #include "stat_cache.h"
 #include "state.h"
 #include "util.h"
-#include "version.h"
 
 namespace {
 
@@ -99,17 +98,12 @@
 "  -k N     keep going until N jobs fail [default=1]\n"
 "  -n       dry run (don't run commands but pretend they succeeded)\n"
 "  -v       show all command lines while building\n"
-"  -V       show version string (%s)\n"
 "\n"
 "  -d MODE  enable debugging (use -d list to list modes)\n"
 "  -t TOOL  run a subtool\n"
 "    use '-t list' to list subtools.\n"
 "    terminates toplevel options; further flags are passed to the tool.\n",
-<<<<<<< HEAD
-          config.parallelism, kVersionString);
-=======
           kVersion, config.parallelism);
->>>>>>> 1607b168
 }
 
 /// Choose a default value for the -j (parallelism) flag.
@@ -743,9 +737,6 @@
       case 'v':
         globals.config.verbosity = BuildConfig::VERBOSE;
         break;
-      case 'V':
-        printf("ninja version %s\n", kVersionString);
-        return 0;
       case 't':
         tool = optarg;
         break;
