// Copyright 2011 Google Inc. All Rights Reserved.
//
// Licensed under the Apache License, Version 2.0 (the "License");
// you may not use this file except in compliance with the License.
// You may obtain a copy of the License at
//
//     http://www.apache.org/licenses/LICENSE-2.0
//
// Unless required by applicable law or agreed to in writing, software
// distributed under the License is distributed on an "AS IS" BASIS,
// WITHOUT WARRANTIES OR CONDITIONS OF ANY KIND, either express or implied.
// See the License for the specific language governing permissions and
// limitations under the License.

#include "ninja.h"

#include <errno.h>
#ifdef WIN32
#include "getopt.h"
#else
#include <getopt.h>
<<<<<<< HEAD
=======
#include <limits.h>
>>>>>>> 98bb8487
#endif
#include <stdio.h>
#include <string.h>
#include <sys/stat.h>
#include <sys/types.h>

#if defined(__APPLE__) || defined(__FreeBSD__)
#include <sys/sysctl.h>
#elif defined(linux)
#include <sys/sysinfo.h>
#endif

#include "browse.h"
#include "build.h"
#include "build_log.h"
#include "graph.h"
#include "graphviz.h"
#include "parsers.h"
#include "util.h"
#include "clean.h"
#include "touch.h"

option options[] = {
  { "help", no_argument, NULL, 'h' },
  { }
};

void usage(const BuildConfig& config) {
  fprintf(stderr,
"usage: ninja [options] target\n"
"\n"
"options:\n"
"  -f FILE  specify input build file [default=build.ninja]\n"
"  -j N     run N jobs in parallel [default=%d]\n"
"  -n       dry run (don't run commands but pretend they succeeded)\n"
"  -v       show all command lines\n"
"  -C DIR   change to DIR before doing anything else\n"
"\n"
"  -t TOOL  run a subtool.  tools are:\n"
"             browse  browse dependency graph in a web browser\n"
"             graph   output graphviz dot file for targets\n"
"             query   show inputs/outputs for a path\n"
"             targets list targets by their rule or depth in the DAG\n"
"             rules   list all rules\n"
"             clean   clean built files\n"
"             touch   touch source files\n",
          config.parallelism);
}

int GuessParallelism() {
  int processors = 0;

#if defined(linux)
  processors = get_nprocs();
#elif defined(__APPLE__) || defined(__FreeBSD__)
  size_t processors_size = sizeof(processors);
  int name[] = {CTL_HW, HW_NCPU};
  if (sysctl(name, sizeof(name) / sizeof(int),
             &processors, &processors_size,
             NULL, 0) < 0) {
    processors = 1;
  }
#elif defined(WIN32)
  SYSTEM_INFO info;
  GetSystemInfo(&info);
  processors = info.dwNumberOfProcessors;
#endif

  switch (processors) {
  case 0:
  case 1:
    processors = 2; break;
  case 2:
    processors = 3; break;
  default:
    processors = processors + 2; break;
  }

  return processors;
}

struct RealFileReader : public ManifestParser::FileReader {
  bool ReadFile(const string& path, string* content, string* err) {
    return ::ReadFile(path, content, err) == 0;
  }
};

int CmdGraph(State* state, int argc, char* argv[]) {
  int status = 0;
  GraphViz graph;
  graph.Start();
  if (argc == 0) {
    vector<Node*> root_nodes = state->RootNodes();
    for (vector<Node*>::const_iterator n = root_nodes.begin();
         n != root_nodes.end();
         ++n)
      graph.AddTarget(*n);
  } else {
    for (int i = 0; i < argc; ++i) {
      Node* node = state->LookupNode(argv[i]);
      if (node)
        graph.AddTarget(node);
      else {
        Error("unknown target '%s'", argv[i]);
        status = 1;
      }
    }
  }
  graph.Finish();
  return status;
}

int CmdQuery(State* state, int argc, char* argv[]) {
  if (argc == 0) {
    Error("expected a target to query");
    return 1;
  }
  for (int i = 0; i < argc; ++i) {
    Node* node = state->GetNode(argv[i]);
    if (node) {
      printf("%s:\n", argv[i]);
      if (node->in_edge_) {
        printf("  input: %s\n", node->in_edge_->rule_->name_.c_str());
        for (vector<Node*>::iterator in = node->in_edge_->inputs_.begin();
             in != node->in_edge_->inputs_.end(); ++in) {
          printf("    %s\n", (*in)->file_->path_.c_str());
        }
      }
      for (vector<Edge*>::iterator edge = node->out_edges_.begin();
           edge != node->out_edges_.end(); ++edge) {
        printf("  output: %s\n", (*edge)->rule_->name_.c_str());
        for (vector<Node*>::iterator out = (*edge)->outputs_.begin();
             out != (*edge)->outputs_.end(); ++out) {
          printf("    %s\n", (*out)->file_->path_.c_str());
        }
      }
    } else {
      printf("%s unknown\n", argv[i]);
      return 1;
    }
  }
  return 0;
}

int CmdBrowse(State* state, int argc, char* argv[]) {
#ifndef WIN32
<<<<<<< HEAD
  if (argc < 1) {
    Error("expected a target to browse");
    return 1;
  }
  RunBrowsePython(state, argv[0]);
#else
  printf("ERROR: Not supported on win32 platform, aborting.\n");
=======
  RunBrowsePython(state, argv[0]);
#else
  Error("browse mode not yet supported on Windows");
>>>>>>> 98bb8487
#endif
  // If we get here, the browse failed.
  return 1;
}

int CmdTargetsList(const vector<Node*>& nodes, int depth, int indent) {
  for (vector<Node*>::const_iterator n = nodes.begin();
       n != nodes.end();
       ++n) {
    for (int i = 0; i < indent; ++i)
      printf("  ");
    const char* target = (*n)->file_->path_.c_str();
    if ((*n)->in_edge_) {
      printf("%s: %s\n", target, (*n)->in_edge_->rule_->name_.c_str());
      if (depth > 1 || depth <= 0)
        CmdTargetsList((*n)->in_edge_->inputs_, depth - 1, indent + 1);
    } else {
      printf("%s\n", target);
    }
  }
  return 0;
}

int CmdTargetsList(const vector<Node*>& nodes, const char* rule) {
  bool found = false;
  for (vector<Node*>::const_iterator n = nodes.begin();
       n != nodes.end();
       ++n) {
    const char* target = (*n)->file_->path_.c_str();
    if ((*n)->in_edge_) {
      if (!strcmp((*n)->in_edge_->rule_->name_.c_str(), rule)) {
        printf("%s\n", target);
        found = true;
      }
      if (!CmdTargetsList((*n)->in_edge_->inputs_, rule))
        found = true;
    } else {
      if (!strncmp(rule, "", 2)) {
        printf("%s\n", target);
        found = true;
      }
    }
  }
  return (found ? 0 : 1);
}

int CmdTargetsAll(State* state) {
  if (state->edges_.empty())
    return 1;
  for (vector<Edge*>::iterator e = state->edges_.begin();
       e != state->edges_.end();
       ++e)
    for (vector<Node*>::iterator out_node = (*e)->outputs_.begin();
         out_node != (*e)->outputs_.end();
         ++out_node)
      printf("%s: %s\n",
             (*out_node)->file_->path_.c_str(),
             (*e)->rule_->name_.c_str());
  return 0;
}

int CmdTargets(State* state, int argc, char* argv[]) {
  int depth = 1;
  const char* rule = 0;
  if (argc >= 1) {
    string mode = argv[0];
    if (mode == "rule") {
      if (argc > 1)
        rule = argv[1];
      else
        rule = "";
    } else if (mode == "depth") {
      if (argc > 1)
        depth = atoi(argv[1]);
    } else if (mode == "all") {
      return CmdTargetsAll(state);
    } else {
      Error("unknown mode '%s'", mode.c_str());
      return 1;
    }
  }

  vector<Node*> root_nodes = state->RootNodes();

  if (rule)
    return CmdTargetsList(root_nodes, rule);
  else
    return CmdTargetsList(root_nodes, depth, 0);
}

int CmdRules(State* state, int argc, char* argv[]) {
  for (map<string, const Rule*>::iterator i = state->rules_.begin();
       i != state->rules_.end();
       ++i) {
    if (i->second->description_.unparsed_.empty())
      printf("%s\n", i->first.c_str());
    else
      printf("%s: %s\n",
             i->first.c_str(),
             i->second->description_.unparsed_.c_str());
  }
  return 0;
}

int CmdClean(State* state,
             int argc,
             const char* argv[],
             const BuildConfig& config) {
  Cleaner cleaner(state, config);
  if (argc >= 1)
  {
    string mode = argv[0];
    if (mode == "target") {
      if (argc >= 2) {
        return cleaner.CleanTargets(argc - 1, &argv[1]);
      } else {
        Error("expected a target to clean");
        return 1;
      }
    } else if (mode == "rule") {
      if (argc >= 2) {
        return cleaner.CleanRules(argc - 1, &argv[1]);
      } else {
        Error("expected a rule to clean");
        return 1;
      }
    } else {
      return cleaner.CleanTargets(argc, argv);
    }
  }
  else {
    cleaner.CleanAll();
    return 0;
  }
}

int CmdTouch(State* state,
             int argc,
             const char* argv[],
             const BuildConfig& config) {
  Toucher toucher(state, config);
  if (argc >= 1)
  {
    string mode = argv[0];
    if (mode == "target") {
      if (argc >= 2) {
        return toucher.TouchTargets(argc - 1, &argv[1]);
      } else {
        Error("expected at least one target to touch");
        return 1;
      }
    } else if (mode == "rule") {
      if (argc >= 2) {
        return toucher.TouchRules(argc - 1, &argv[1]);
      } else {
        Error("expected at least one rule to touch");
        return 1;
      }
    } else {
      return toucher.TouchTargets(argc, argv);
    }
  }
  else {
    toucher.TouchAll();
    return 0;
  }
}

int main(int argc, char** argv) {
  BuildConfig config;
  const char* input_file = "build.ninja";
  const char* working_dir = 0;
  string tool;

  config.parallelism = GuessParallelism();

  int opt;
  while ((opt = getopt_long(argc, argv, "f:hj:nt:vC:", options, NULL)) != -1) {
    switch (opt) {
      case 'f':
        input_file = optarg;
        break;
      case 'j':
        config.parallelism = atoi(optarg);
        break;
      case 'n':
        config.dry_run = true;
        break;
      case 'v':
        config.verbosity = BuildConfig::VERBOSE;
        break;
      case 't':
        tool = optarg;
        break;
      case 'C':
        working_dir = optarg;
        break;
      case 'h':
      default:
        usage(config);
        return 1;
    }
  }
  if (optind >= argc && tool.empty()) {
    Error("expected target to build");
    usage(config);
    return 1;
  }
  argv += optind;
  argc -= optind;

  if (working_dir) {
    if (chdir(working_dir) < 0) {
      Fatal("chdir to '%s' - %s", working_dir, strerror(errno));
    }
  }

  State state;
  RealFileReader file_reader;
  ManifestParser parser(&state, &file_reader);
  string err;
  if (!parser.Load(input_file, &err)) {
    Error("loading '%s': %s", input_file, err.c_str());
    return 1;
  }

  if (!tool.empty()) {
    if (tool == "graph")
      return CmdGraph(&state, argc, argv);
    if (tool == "query")
      return CmdQuery(&state, argc, argv);
    if (tool == "browse")
      return CmdBrowse(&state, argc, argv);
    if (tool == "targets")
      return CmdTargets(&state, argc, argv);
    if (tool == "rules")
      return CmdRules(&state, argc, argv);
    if (tool == "clean")
      return CmdClean(&state, argc, const_cast<const char**>(argv), config);
    if (tool == "touch")
      return CmdTouch(&state, argc, const_cast<const char**>(argv), config);
    Error("unknown tool '%s'", tool.c_str());
  }

  BuildLog build_log;
  build_log.SetConfig(&config);
  state.build_log_ = &build_log;

  const string build_dir = state.bindings_.LookupVariable("builddir");
  const char* kLogPath = ".ninja_log";
  string log_path = kLogPath;
  if (!build_dir.empty()) {
    if (mkdir(build_dir.c_str(), 0777) < 0 && errno != EEXIST) {
      Error("creating build directory %s: %s",
            build_dir.c_str(), strerror(errno));
      return 1;
    }
    log_path = build_dir + "/" + kLogPath;
  }

  if (!build_log.Load(log_path.c_str(), &err)) {
    Error("loading build log %s: %s",
          log_path.c_str(), err.c_str());
    return 1;
  }

  if (!build_log.OpenForWrite(log_path.c_str(), &err)) {
    Error("opening build log: %s", err.c_str());
    return 1;
  }

  Builder builder(&state, config);
  for (int i = 0; i < argc; ++i) {
    string path = argv[i];
    string err;
    if (!CanonicalizePath(&path, &err))
      Fatal("can't canonicalize '%s': %s", path.c_str(), err.c_str());

    if (!builder.AddTarget(path, &err)) {
      if (!err.empty()) {
        Error("%s", err.c_str());
        return 1;
      } else {
        // Added a target that is already up-to-date; not really
        // an error.
      }
    }
  }

  bool success = builder.Build(&err);
  if (!err.empty()) {
    printf("build stopped: %s.\n", err.c_str());
  }

  return success ? 0 : 1;
}<|MERGE_RESOLUTION|>--- conflicted
+++ resolved
@@ -19,10 +19,7 @@
 #include "getopt.h"
 #else
 #include <getopt.h>
-<<<<<<< HEAD
-=======
 #include <limits.h>
->>>>>>> 98bb8487
 #endif
 #include <stdio.h>
 #include <string.h>
@@ -169,19 +166,9 @@
 
 int CmdBrowse(State* state, int argc, char* argv[]) {
 #ifndef WIN32
-<<<<<<< HEAD
-  if (argc < 1) {
-    Error("expected a target to browse");
-    return 1;
-  }
-  RunBrowsePython(state, argv[0]);
-#else
-  printf("ERROR: Not supported on win32 platform, aborting.\n");
-=======
   RunBrowsePython(state, argv[0]);
 #else
   Error("browse mode not yet supported on Windows");
->>>>>>> 98bb8487
 #endif
   // If we get here, the browse failed.
   return 1;
