--- conflicted
+++ resolved
@@ -35,7 +35,7 @@
 #include <vector>
 
 #ifdef _WIN32
-#include <DbgHelp.h> // for minidump
+#include <DbgHelp.h> // for minidump
 #include <direct.h>  // _mkdir
 #endif
 
@@ -284,7 +284,6 @@
   return stripped;
 }
 
-<<<<<<< HEAD
 #ifdef _WIN32
 static double GetLoadAverage_win32()
 {
@@ -313,81 +312,80 @@
   return GetLoadAverage_unix();
 #endif // _WIN32
 }
-=======
-#ifdef _MSC_VER
-typedef BOOL (WINAPI *MiniDumpWriteDumpFunc) (
-    IN HANDLE,
-    IN DWORD,
-    IN HANDLE,
-    IN MINIDUMP_TYPE,
-    IN CONST PMINIDUMP_EXCEPTION_INFORMATION, OPTIONAL
-    IN CONST PMINIDUMP_USER_STREAM_INFORMATION, OPTIONAL
-    IN CONST PMINIDUMP_CALLBACK_INFORMATION OPTIONAL
-    );
-
-/// this function creates a windows minidump in temp folder.
-void Create_Win32_MiniDump( _EXCEPTION_POINTERS* pep ) {
-  char tempPathBuff[MAX_PATH];
-  GetTempPath(sizeof(tempPathBuff), tempPathBuff);
-  char tempFileName[MAX_PATH];
-  sprintf(tempFileName, "%s\\ninja_crash_dump_%d.dmp", tempPathBuff, GetCurrentProcessId());
-
-  //delete any previous minidump of the same name
-  DeleteFile(tempFileName);
-
-  // load DbgHelp.dll dynamically, as library is not present on all windows versions
-  HMODULE hModDbgHelp = LoadLibrary("dbghelp.dll"); 
-  if (hModDbgHelp == NULL) {
+
+#ifdef _MSC_VER
+typedef BOOL (WINAPI *MiniDumpWriteDumpFunc) (
+    IN HANDLE,
+    IN DWORD,
+    IN HANDLE,
+    IN MINIDUMP_TYPE,
+    IN CONST PMINIDUMP_EXCEPTION_INFORMATION, OPTIONAL
+    IN CONST PMINIDUMP_USER_STREAM_INFORMATION, OPTIONAL
+    IN CONST PMINIDUMP_CALLBACK_INFORMATION OPTIONAL
+    );
+
+/// this function creates a windows minidump in temp folder.
+void Create_Win32_MiniDump( _EXCEPTION_POINTERS* pep ) {
+  char tempPathBuff[MAX_PATH];
+  GetTempPath(sizeof(tempPathBuff), tempPathBuff);
+  char tempFileName[MAX_PATH];
+  sprintf(tempFileName, "%s\\ninja_crash_dump_%d.dmp", tempPathBuff, GetCurrentProcessId());
+
+  //delete any previous minidump of the same name
+  DeleteFile(tempFileName);
+
+  // load DbgHelp.dll dynamically, as library is not present on all windows versions
+  HMODULE hModDbgHelp = LoadLibrary("dbghelp.dll"); 
+  if (hModDbgHelp == NULL) {
     fprintf(stderr, "ninja: failed to create minidump, failed to load dbghelp.dll, error %s \n", 
-            GetLastErrorString().c_str());
-    return;
-  }
-
-  MiniDumpWriteDumpFunc pfnMiniDumpWriteDump = (MiniDumpWriteDumpFunc)GetProcAddress(hModDbgHelp, "MiniDumpWriteDump");
-  if (pfnMiniDumpWriteDump == NULL) {
+            GetLastErrorString().c_str());
+    return;
+  }
+
+  MiniDumpWriteDumpFunc pfnMiniDumpWriteDump = (MiniDumpWriteDumpFunc)GetProcAddress(hModDbgHelp, "MiniDumpWriteDump");
+  if (pfnMiniDumpWriteDump == NULL) {
     fprintf(stderr, "ninja: failed to create minidump, failed on GetProcAddress('MiniDumpWriteDump'), error %s \n", 
-            GetLastErrorString().c_str());
-    return;
-  }
-
-  // Open the file 
-  HANDLE hFile = CreateFileA( tempFileName, GENERIC_READ | GENERIC_WRITE, 
-                     0, NULL, CREATE_ALWAYS, FILE_ATTRIBUTE_NORMAL, NULL ); 
-  if (hFile == NULL) {
+            GetLastErrorString().c_str());
+    return;
+  }
+
+  // Open the file 
+  HANDLE hFile = CreateFileA( tempFileName, GENERIC_READ | GENERIC_WRITE, 
+                     0, NULL, CREATE_ALWAYS, FILE_ATTRIBUTE_NORMAL, NULL ); 
+  if (hFile == NULL) {
     fprintf(stderr, "ninja: failed to create minidump, failed on CreateFileA(%s), error %s \n", 
-            tempFileName, GetLastErrorString().c_str());
-    return;
-  }
-
-  // Create the mini dump 
-  MINIDUMP_EXCEPTION_INFORMATION mdei; 
-  mdei.ThreadId           = GetCurrentThreadId(); 
-  mdei.ExceptionPointers  = pep;
-  mdei.ClientPointers     = FALSE; 
-  MINIDUMP_TYPE mdt       = (MINIDUMP_TYPE) (MiniDumpWithDataSegs | MiniDumpWithHandleData);
-
-  BOOL rv = pfnMiniDumpWriteDump( GetCurrentProcess(), GetCurrentProcessId(), 
-                   hFile, mdt, (pep != 0) ? &mdei : 0, 0, 0 ); 
-
-  if ( !rv ) 
-    fprintf(stderr, "ninja: MiniDumpWriteDump failed. Error: %s \n", GetLastErrorString().c_str() );
-  else 
-    fprintf(stderr, "ninja: Minidump created: %s\n", tempFileName );
-
-  // Close the file 
-  CloseHandle( hFile ); 
-}
-
-/// On Windows, we want to prevent error dialogs in case of exceptions.
-/// This function handles the exception, and writes a minidump.
-int exception_filter(unsigned int code, struct _EXCEPTION_POINTERS *ep) {
+            tempFileName, GetLastErrorString().c_str());
+    return;
+  }
+
+  // Create the mini dump 
+  MINIDUMP_EXCEPTION_INFORMATION mdei; 
+  mdei.ThreadId           = GetCurrentThreadId(); 
+  mdei.ExceptionPointers  = pep;
+  mdei.ClientPointers     = FALSE; 
+  MINIDUMP_TYPE mdt       = (MINIDUMP_TYPE) (MiniDumpWithDataSegs | MiniDumpWithHandleData);
+
+  BOOL rv = pfnMiniDumpWriteDump( GetCurrentProcess(), GetCurrentProcessId(), 
+                   hFile, mdt, (pep != 0) ? &mdei : 0, 0, 0 ); 
+
+  if ( !rv ) 
+    fprintf(stderr, "ninja: MiniDumpWriteDump failed. Error: %s \n", GetLastErrorString().c_str() );
+  else 
+    fprintf(stderr, "ninja: Minidump created: %s\n", tempFileName );
+
+  // Close the file 
+  CloseHandle( hFile ); 
+}
+
+/// On Windows, we want to prevent error dialogs in case of exceptions.
+/// This function handles the exception, and writes a minidump.
+int exception_filter(unsigned int code, struct _EXCEPTION_POINTERS *ep) {
   fprintf(stderr, "ninja.exe fatal error: 0x%X \n", code);  //e.g. EXCEPTION_ACCESS_VIOLATION
   fflush(stderr);
   Create_Win32_MiniDump(ep);
-  return EXCEPTION_EXECUTE_HANDLER; 
-} 
-#else 
-  //on Linux or MinGW, core dumps are created automatically, no code needed
-#endif
-
->>>>>>> 28c53397
+  return EXCEPTION_EXECUTE_HANDLER; 
+} 
+#else 
+  //on Linux or MinGW, core dumps are created automatically, no code needed
+#endif
+
