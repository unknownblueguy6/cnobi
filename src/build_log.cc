--- conflicted
+++ resolved
@@ -243,10 +243,10 @@
       continue;
     *end = 0;
 
-    int start_time = 0, end_time = 0;	//FIXME int64_t?
+    int start_time = 0, end_time = 0;
     TimeStamp restat_mtime = 0;
 
-    start_time = atoi(start);	//FIXME use of atoll and int64_t?
+    start_time = atoi(start);
     start = end + 1;
 
     end = (char*)memchr(start, field_separator, line_end - start);
@@ -321,15 +321,9 @@
 }
 
 void BuildLog::WriteEntry(FILE* f, const LogEntry& entry) {
-<<<<<<< HEAD
-  fprintf(f, "%d\t%d\t%ld\t%s\t%llu\n",
-          entry.start_time, entry.end_time, (long) entry.restat_mtime,
+  fprintf(f, "%d\t%d\t%lld\t%s\t%llu\n",
+          entry.start_time, entry.end_time, entry.restat_mtime,
           entry.output.c_str(), entry.command_hash);
-=======
-  fprintf(f, "%d\t%d\t%lld\t%s\t%s\n",
-          entry.start_time, entry.end_time, entry.restat_mtime,
-          entry.output.c_str(), entry.command.c_str());
->>>>>>> 6ad032b2
 }
 
 bool BuildLog::Recompact(const string& path, string* err) {
