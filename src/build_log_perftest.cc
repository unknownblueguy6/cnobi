// Copyright 2012 Google Inc. All Rights Reserved.
//
// Licensed under the Apache License, Version 2.0 (the "License");
// you may not use this file except in compliance with the License.
// You may obtain a copy of the License at
//
//     http://www.apache.org/licenses/LICENSE-2.0
//
// Unless required by applicable law or agreed to in writing, software
// distributed under the License is distributed on an "AS IS" BASIS,
// WITHOUT WARRANTIES OR CONDITIONS OF ANY KIND, either express or implied.
// See the License for the specific language governing permissions and
// limitations under the License.

#include <stdio.h>
#include <stdlib.h>

#ifndef _WIN32
#include <unistd.h> // unlink
#endif

#include "build_log.h"
#include "graph.h"
#include "parsers.h"
#include "state.h"
#include "util.h"

const char kTestFilename[] = "BuildLogPerfTest-tempfile";

bool WriteTestData(string* err) {
  BuildLog log;

  if (!log.OpenForWrite(kTestFilename, err))
    return false;

  /*
  A histogram of command lengths in chromium. For example, 407 builds,
  1.4% of all builds, had commands longer than 32 bytes but shorter than 64.
       32    407   1.4%
       64    183   0.6%
      128   1461   5.1%
      256    791   2.8%
      512   1314   4.6%
     1024   6114  21.3%
     2048  11759  41.0%
     4096   2056   7.2%
     8192   4567  15.9%
    16384     13   0.0%
    32768      4   0.0%
    65536      5   0.0%
  The average command length is 4.1 kB and there were 28674 commands in total,
  which makes for a total log size of ~120 MB (also counting output filenames).

  Based on this, write 30000 many 4 kB long command lines.
  */

  // ManifestParser is the only object allowed to create Rules.
  const size_t kRuleSize = 4000;
  string long_rule_command = "gcc ";
  for (int i = 0; long_rule_command.size() < kRuleSize; ++i) {
    char buf[80];
    sprintf(buf, "-I../../and/arbitrary/but/fairly/long/path/suffixed/%d ", i);
    long_rule_command += buf;
  }
  long_rule_command += "$in -o $out\n";

  State state;
  ManifestParser parser(&state, NULL);
  if (!parser.ParseTest("rule cxx\n  command = " + long_rule_command, err))
    return false;

  // Create build edges. Using ManifestParser is as fast as using the State api
  // for edge creation, so just use that.
  const int kNumCommands = 30000;
  string build_rules;
  for (int i = 0; i < kNumCommands; ++i) {
    char buf[80];
    sprintf(buf, "build input%d.o: cxx input%d.cc\n", i, i);
    build_rules += buf;
  }

  if (!parser.ParseTest(build_rules, err))
    return false;

  for (int i = 0; i < kNumCommands; ++i) {
    log.RecordCommand(state.edges_[i],
                      /*start_time=*/100 * i,
                      /*end_time=*/100 * i + 1,
                      /*restat_mtime=*/0);
  }

  return true;
}

int main() {
  vector<int64_t> times;
  string err;

  if (!WriteTestData(&err)) {
    fprintf(stderr, "Failed to write test data: %s\n", err.c_str());
    return 1;
  }

  {
    // Read once to warm up disk cache.
    BuildLog log;
    if (!log.Load(kTestFilename, &err)) {
      fprintf(stderr, "Failed to read test data: %s\n", err.c_str());
      return 1;
    }
  }
  const int kNumRepetitions = 5;
  for (int i = 0; i < kNumRepetitions; ++i) {
    int64_t start = GetCurrentTick();
    BuildLog log;
    if (!log.Load(kTestFilename, &err)) {
      fprintf(stderr, "Failed to read test data: %s\n", err.c_str());
      return 1;
    }
    int64_t delta = (GetCurrentTick() - start);
    printf("%lldms\n", delta / 10000LL);	//NOTE ms based on 100ns ticks! ck
    times.push_back(delta);
  }

  int64_t min = times[0];
  int64_t max = times[0];
  float total = 0;
  for (size_t i = 0; i < times.size(); ++i) {
    total += static_cast<float>(times[i]);
    if (times[i] < min)
      min = times[i];
    else if (times[i] > max)
      max = times[i];
  }

<<<<<<< HEAD
  printf("min %lldms  max %lldms  avg %.1fms\n",	//NOTE: ms based on 100ns ticks! ck
         min/10000LL, max/10000LL, (total / 10000LL) / static_cast<float>(times.size()));
=======
  printf("min %dms  max %dms  avg %.1fms\n",
         min, max, total / static_cast<float>(times.size()));
>>>>>>> f0507bbc

  unlink(kTestFilename);

  return 0;
}
<|MERGE_RESOLUTION|>--- conflicted
+++ resolved
@@ -93,7 +93,7 @@
 }
 
 int main() {
-  vector<int64_t> times;
+  vector<int> times;
   string err;
 
   if (!WriteTestData(&err)) {
@@ -117,13 +117,13 @@
       fprintf(stderr, "Failed to read test data: %s\n", err.c_str());
       return 1;
     }
-    int64_t delta = (GetCurrentTick() - start);
-    printf("%lldms\n", delta / 10000LL);	//NOTE ms based on 100ns ticks! ck
+    int delta = static_cast<int>((GetCurrentTick() - start));
+    printf("%dms\n", delta / 10000);	//NOTE: ms based on 100ns ticks! ck
     times.push_back(delta);
   }
 
-  int64_t min = times[0];
-  int64_t max = times[0];
+  int min = times[0];
+  int max = times[0];
   float total = 0;
   for (size_t i = 0; i < times.size(); ++i) {
     total += static_cast<float>(times[i]);
@@ -133,13 +133,8 @@
       max = times[i];
   }
 
-<<<<<<< HEAD
-  printf("min %lldms  max %lldms  avg %.1fms\n",	//NOTE: ms based on 100ns ticks! ck
-         min/10000LL, max/10000LL, (total / 10000LL) / static_cast<float>(times.size()));
-=======
-  printf("min %dms  max %dms  avg %.1fms\n",
-         min, max, total / static_cast<float>(times.size()));
->>>>>>> f0507bbc
+  printf("min %dms  max %dms  avg %.1fms\n",	//NOTE: ms based on 100ns ticks! ck
+         min/10000, max/10000, (total / 10000) / static_cast<float>(times.size()));
 
   unlink(kTestFilename);
 
