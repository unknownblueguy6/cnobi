--- conflicted
+++ resolved
@@ -58,12 +58,8 @@
   virtual ~RealDiskInterface() {}
   virtual TimeStamp Stat(const string& path);
   virtual bool MakeDir(const string& path);
-<<<<<<< HEAD
+  virtual bool WriteFile(const string & path, const string & contents);
   virtual string ReadFile(const string& path, string* err, bool binary = false);
-=======
-  virtual bool WriteFile(const string & path, const string & contents);
-  virtual string ReadFile(const string& path, string* err);
->>>>>>> eab83e97
   virtual int RemoveFile(const string& path);
 };
 
