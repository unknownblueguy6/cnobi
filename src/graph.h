--- conflicted
+++ resolved
@@ -171,16 +171,10 @@
 
   Edge()
       : rule_(NULL), pool_(NULL), dyndep_(NULL), env_(NULL), mark_(VisitNone),
-<<<<<<< HEAD
-        id_(0), run_time_ms_(0), critical_time_ms_(-1), outputs_ready_(false),
-        deps_loaded_(false), deps_missing_(false),
-        generated_by_dep_loader_(false), implicit_deps_(0), order_only_deps_(0),
-=======
         id_(0), outputs_ready_(false), deps_loaded_(false),
         deps_missing_(false), generated_by_dep_loader_(false),
         command_start_time_(0), implicit_deps_(0), order_only_deps_(0),
->>>>>>> d4017a2b
-        implicit_outs_(0) {}
+        run_time_ms_(0), critical_time_ms_(-1), implicit_outs_(0) {}
 
   /// Return true if all inputs' in-edges are ready.
   bool AllInputsReady() const;
@@ -203,7 +197,9 @@
 
   void Dump(const char* prefix="") const;
 
-<<<<<<< HEAD
+  // Append all edge explicit inputs to |*out|. Possibly with shell escaping.
+  void CollectInputs(bool shell_escape, std::vector<std::string>* out) const;
+
   // Critical time is the estimated execution time in ms of the edges
   // forming the longest time-weighted path to the target output.
   // This quantity is used as a priority during build scheduling.
@@ -220,10 +216,6 @@
   void set_run_time_ms(int64_t run_time_ms) {
     run_time_ms_ = run_time_ms;
   }
-=======
-  // Append all edge explicit inputs to |*out|. Possibly with shell escaping.
-  void CollectInputs(bool shell_escape, std::vector<std::string>* out) const;
->>>>>>> d4017a2b
 
   const Rule* rule_;
   Pool* pool_;
