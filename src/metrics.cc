// Copyright 2011 Google Inc. All Rights Reserved.
//
// Licensed under the Apache License, Version 2.0 (the "License");
// you may not use this file except in compliance with the License.
// You may obtain a copy of the License at
//
//     http://www.apache.org/licenses/LICENSE-2.0
//
// Unless required by applicable law or agreed to in writing, software
// distributed under the License is distributed on an "AS IS" BASIS,
// WITHOUT WARRANTIES OR CONDITIONS OF ANY KIND, either express or implied.
// See the License for the specific language governing permissions and
// limitations under the License.

#include "metrics.h"

#include <errno.h>
#include <stdio.h>
#include <string.h>

#ifndef _WIN32
#include <sys/time.h>
#else
#include <windows.h>
#endif

#include "util.h"

Metrics* g_metrics = NULL;

namespace {

#ifndef _WIN32
/// Compute a platform-specific high-res timer value that fits into an int64.
int64_t HighResTimer() {
  timeval tv;
  if (gettimeofday(&tv, NULL) < 0)
    Fatal("gettimeofday: %s", strerror(errno));
  return (int64_t)tv.tv_sec * 1000*1000 + tv.tv_usec;
}

/// Convert a delta of HighResTimer() values to microseconds.
int64_t TimerToMicros(int64_t dt) {
  // No conversion necessary.
  return dt;
}
#else
int64_t LargeIntegerToInt64(const LARGE_INTEGER& i) {
  return ((int64_t)i.HighPart) << 32 | i.LowPart;
}

int64_t HighResTimer() {
  LARGE_INTEGER counter;
  if (!QueryPerformanceCounter(&counter))
    Fatal("QueryPerformanceCounter: %s", GetLastErrorString().c_str());
  return LargeIntegerToInt64(counter);
}

int64_t TimerToMicros(int64_t dt) {
  static int64_t ticks_per_sec = 0;
  if (!ticks_per_sec) {
    LARGE_INTEGER freq;
    if (!QueryPerformanceFrequency(&freq))
      Fatal("QueryPerformanceFrequency: %s", GetLastErrorString().c_str());
    ticks_per_sec = LargeIntegerToInt64(freq);
  }

  // dt is in ticks.  We want microseconds.
  return (dt * 1000000) / ticks_per_sec;
}
#endif

}  // anonymous namespace

ScopedMetric::ScopedMetric(Metric* metric) {
  metric_ = metric;
  if (!metric_)
    return;
  start_ = HighResTimer();
}
ScopedMetric::~ScopedMetric() {
  if (!metric_)
    return;
  metric_->count++;
  int64_t dt = TimerToMicros(HighResTimer() - start_);
  metric_->sum += dt;
}

Metric* Metrics::NewMetric(const string& name) {
  Metric* metric = new Metric;
  metric->name = name;
  metric->count = 0;
  metric->sum = 0;
  metrics_.push_back(metric);
  return metric;
}

void Metrics::Report() {
  int width = 0;
  for (vector<Metric*>::iterator i = metrics_.begin();
       i != metrics_.end(); ++i) {
    width = max((int)(*i)->name.size(), width);
  }

  printf("%-*s\t%-6s\t%-9s\t%s\n", width,
         "metric", "count", "avg (us)", "total (ms)");
  for (vector<Metric*>::iterator i = metrics_.begin();
       i != metrics_.end(); ++i) {
    Metric* metric = *i;
<<<<<<< HEAD
    double total = metric->sum / (double)1000.0;    //TODO -Wno-conversion
    double avg = metric->sum / (double)metric->count;    //TODO -Wno-conversion
=======
    double total = static_cast<double>(metric->sum) / 1000.0;
    double avg = static_cast<double>(metric->sum) / static_cast<double>(metric->count);
>>>>>>> ab2778df
    printf("%-*s\t%-6d\t%-8.1f\t%.1f\n", width, metric->name.c_str(),
           metric->count, avg, total);
  }
}<|MERGE_RESOLUTION|>--- conflicted
+++ resolved
@@ -107,13 +107,8 @@
   for (vector<Metric*>::iterator i = metrics_.begin();
        i != metrics_.end(); ++i) {
     Metric* metric = *i;
-<<<<<<< HEAD
-    double total = metric->sum / (double)1000.0;    //TODO -Wno-conversion
-    double avg = metric->sum / (double)metric->count;    //TODO -Wno-conversion
-=======
     double total = static_cast<double>(metric->sum) / 1000.0;
     double avg = static_cast<double>(metric->sum) / static_cast<double>(metric->count);
->>>>>>> ab2778df
     printf("%-*s\t%-6d\t%-8.1f\t%.1f\n", width, metric->name.c_str(),
            metric->count, avg, total);
   }
