// Copyright 2011 Google Inc. All Rights Reserved.
//
// Licensed under the Apache License, Version 2.0 (the "License");
// you may not use this file except in compliance with the License.
// You may obtain a copy of the License at
//
//     http://www.apache.org/licenses/LICENSE-2.0
//
// Unless required by applicable law or agreed to in writing, software
// distributed under the License is distributed on an "AS IS" BASIS,
// WITHOUT WARRANTIES OR CONDITIONS OF ANY KIND, either express or implied.
// See the License for the specific language governing permissions and
// limitations under the License.

#include "parsers.h"

#include <gtest/gtest.h>

#include "graph.h"
#include "state.h"

namespace {

string SLASH(const string& input) {
  string ret(input);
  for (size_t i = 0; i < ret.size(); ++i) {
    if (ret[i] == '/')
      ret[i] = '\\';
  }
  return ret;
}

}  // namespace

struct ParserTest : public testing::Test,
                    public ManifestParser::FileReader {
  void AssertParse(const string& input) {
    ManifestParser parser(&state, this);
    string err;
    ASSERT_TRUE(parser.ParseTest(input.c_str(), &err)) << err;
    ASSERT_EQ("", err);
  }

  virtual bool ReadFile(const string& path, string* content, string* err) {
    files_read_.push_back(path);
    map<string, string>::iterator i = files_.find(path);
    if (i == files_.end()) {
      *err = "No such file or directory";  // Match strerror() for ENOENT.
      return false;
    }
    *content = i->second;
    return true;
  }

  State state;
  map<string, string> files_;
  vector<string> files_read_;
};

TEST_F(ParserTest, Empty) {
  ASSERT_NO_FATAL_FAILURE(AssertParse(""));
}

TEST_F(ParserTest, Rules) {
  ASSERT_NO_FATAL_FAILURE(AssertParse(
"rule cat\n"
"  command = cat $in > $out\n"
"\n"
"rule date\n"
"  command = date > $out\n"
"\n"
"build result: cat in_1.cc in-2.O\n"));

  ASSERT_EQ(3u, state.rules_.size());
  const Rule* rule = state.rules_.begin()->second;
  EXPECT_EQ("cat", rule->name());
  EXPECT_EQ("[cat ][$in][ > ][$out]", rule->command().Serialize());
}

TEST_F(ParserTest, RuleAttributes) {
  // Check that all of the allowed rule attributes are parsed ok.
  ASSERT_NO_FATAL_FAILURE(AssertParse(
"rule cat\n"
"  command = a\n"
"  depfile = a\n"
"  description = a\n"
"  generator = a\n"
"  restat = a\n"));

  // The same, with s/depfile/deplist/.
  ASSERT_NO_FATAL_FAILURE(AssertParse(
"rule cat2\n"
"  command = a\n"
"  deplist = a\n"
"  description = a\n"
"  generator = a\n"
"  restat = a\n"));
}

TEST_F(ParserTest, IgnoreIndentedComments) {
  ASSERT_NO_FATAL_FAILURE(AssertParse(
"  #indented comment\n"
"rule cat\n"
"  command = cat $in > $out\n"
"  #generator = 1\n"
"  restat = 1 # comment\n"
"  #comment\n"
"build result: cat in_1.cc in-2.O\n"
"  #comment\n"));

  ASSERT_EQ(2u, state.rules_.size());
  const Rule* rule = state.rules_.begin()->second;
  EXPECT_EQ("cat", rule->name());
  EXPECT_TRUE(rule->restat());
  EXPECT_FALSE(rule->generator());
}

TEST_F(ParserTest, IgnoreIndentedBlankLines) {
  // the indented blanks used to cause parse errors
  ASSERT_NO_FATAL_FAILURE(AssertParse(
"  \n"
"rule cat\n"
"  command = cat $in > $out\n"
"  \n"
"build result: cat in_1.cc in-2.O\n"
"  \n"
"variable=1\n"));

  // the variable must be in the top level environment
  EXPECT_EQ("1", state.bindings_.LookupVariable("variable"));
}

TEST_F(ParserTest, ResponseFiles) {
  ASSERT_NO_FATAL_FAILURE(AssertParse(
"rule cat_rsp\n"
"  command = cat $rspfile > $out\n"
"  rspfile = $rspfile\n"
"  rspfile_content = $in\n"
"\n"
"build out: cat_rsp in\n"
"  rspfile=out.rsp\n"));

  ASSERT_EQ(2u, state.rules_.size());
  const Rule* rule = state.rules_.begin()->second;
  EXPECT_EQ("cat_rsp", rule->name());
  EXPECT_EQ("[cat ][$rspfile][ > ][$out]", rule->command().Serialize());
  EXPECT_EQ("[$rspfile]", rule->rspfile().Serialize());
  EXPECT_EQ("[$in]", rule->rspfile_content().Serialize());
}

TEST_F(ParserTest, Variables) {
  ASSERT_NO_FATAL_FAILURE(AssertParse(
"l = one-letter-test\n"
"rule link\n"
"  command = ld $l $extra $with_under -o $out $in\n"
"\n"
"extra = -pthread\n"
"with_under = -under\n"
"build a: link b c\n"
"nested1 = 1\n"
"nested2 = $nested1/2\n"
"build supernested: link x\n"
"  extra = $nested2/3\n"));

  ASSERT_EQ(2u, state.edges_.size());
  Edge* edge = state.edges_[0];
  EXPECT_EQ("ld one-letter-test -pthread -under -o a b c",
            edge->EvaluateCommand());
  EXPECT_EQ("1/2", state.bindings_.LookupVariable("nested2"));

  edge = state.edges_[1];
  EXPECT_EQ("ld one-letter-test 1/2/3 -under -o supernested x",
            edge->EvaluateCommand());
}

TEST_F(ParserTest, VariableScope) {
  ASSERT_NO_FATAL_FAILURE(AssertParse(
"foo = bar\n"
"rule cmd\n"
"  command = cmd $foo $in $out\n"
"\n"
"build inner: cmd a\n"
"  foo = baz\n"
"build outer: cmd b\n"
"\n"  // Extra newline after build line tickles a regression.
));

  ASSERT_EQ(2u, state.edges_.size());
  EXPECT_EQ("cmd baz a inner", state.edges_[0]->EvaluateCommand());
  EXPECT_EQ("cmd bar b outer", state.edges_[1]->EvaluateCommand());
}

TEST_F(ParserTest, Continuation) {
  ASSERT_NO_FATAL_FAILURE(AssertParse(
"rule link\n"
"  command = foo bar $\n"
"    baz\n"
"\n"
"build a: link c $\n"
" d e f\n"));

  ASSERT_EQ(2u, state.rules_.size());
  const Rule* rule = state.rules_.begin()->second;
  EXPECT_EQ("link", rule->name());
  EXPECT_EQ("[foo bar baz]", rule->command().Serialize());
}

TEST_F(ParserTest, Backslash) {
  ASSERT_NO_FATAL_FAILURE(AssertParse(
"foo = bar\\baz\n"
"foo2 = bar\\ baz\n"
));
  EXPECT_EQ("bar\\baz", state.bindings_.LookupVariable("foo"));
  EXPECT_EQ("bar\\ baz", state.bindings_.LookupVariable("foo2"));
}

TEST_F(ParserTest, Comment) {
  ASSERT_NO_FATAL_FAILURE(AssertParse(
"# this is a comment\n"
"foo = not # a comment\n"));
  EXPECT_EQ("not # a comment", state.bindings_.LookupVariable("foo"));
}

TEST_F(ParserTest, Dollars) {
  ASSERT_NO_FATAL_FAILURE(AssertParse(
"rule foo\n"
"  command = ${out}bar$$baz$$$\n"
"blah\n"
"x = $$dollar\n"
"build $x: foo y\n"
));
  EXPECT_EQ("$dollar", state.bindings_.LookupVariable("x"));
  EXPECT_EQ("$dollarbar$baz$blah", state.edges_[0]->EvaluateCommand());
}

TEST_F(ParserTest, EscapeSpaces) {
  ASSERT_NO_FATAL_FAILURE(AssertParse(
"rule spaces\n"
"  command = something\n"
"build foo$ bar: spaces $$one two$$$ three\n"
));
  EXPECT_TRUE(state.LookupNode("foo bar"));
  EXPECT_EQ(state.edges_[0]->outputs_[0]->path(), "foo bar");
  EXPECT_EQ(state.edges_[0]->inputs_[0]->path(), "$one");
  EXPECT_EQ(state.edges_[0]->inputs_[1]->path(), "two$ three");
  EXPECT_EQ(state.edges_[0]->EvaluateCommand(), "something");
}

TEST_F(ParserTest, CanonicalizeFile) {
  ASSERT_NO_FATAL_FAILURE(AssertParse(SLASH(
"rule cat\n"
"  command = cat $in > $out\n"
"build out: cat in/1 in//2\n"
"build in/1: cat\n"
"build in/2: cat\n")));

  EXPECT_TRUE(state.LookupNode(SLASH("in/1")));
  EXPECT_TRUE(state.LookupNode(SLASH("in/2")));
  EXPECT_FALSE(state.LookupNode(SLASH("in//1")));
  EXPECT_FALSE(state.LookupNode(SLASH("in//2")));
}

TEST_F(ParserTest, PathVariables) {
  ASSERT_NO_FATAL_FAILURE(AssertParse(SLASH(
"rule cat\n"
"  command = cat $in > $out\n"
"dir = out\n"
"build $dir/exe: cat src\n")));

  EXPECT_FALSE(state.LookupNode(SLASH("$dir/exe")));
  EXPECT_TRUE(state.LookupNode(SLASH("out/exe")));
}

TEST_F(ParserTest, CanonicalizePaths) {
  ASSERT_NO_FATAL_FAILURE(AssertParse(SLASH(
"rule cat\n"
"  command = cat $in > $out\n"
"build ./out.o: cat ./bar/baz/../foo.cc\n")));

  EXPECT_FALSE(state.LookupNode(SLASH("./out.o")));
  EXPECT_TRUE(state.LookupNode(SLASH("out.o")));
  EXPECT_FALSE(state.LookupNode(SLASH("./bar/baz/../foo.cc")));
  EXPECT_TRUE(state.LookupNode(SLASH("bar/foo.cc")));
}

TEST_F(ParserTest, ReservedWords) {
  ASSERT_NO_FATAL_FAILURE(AssertParse(
"rule build\n"
"  command = rule run $out\n"
"build subninja: build include default foo.cc\n"
"default subninja\n"));
}

TEST_F(ParserTest, Errors) {
  {
    ManifestParser parser(NULL, NULL);
    string err;
    EXPECT_FALSE(parser.ParseTest("foobar", &err));
    EXPECT_EQ("input:1: expected '=', got eof\n"
              "foobar\n"
              "      ^ near here"
              , err);
  }

  {
    ManifestParser parser(NULL, NULL);
    string err;
    EXPECT_FALSE(parser.ParseTest("x 3", &err));
    EXPECT_EQ("input:1: expected '=', got identifier\n"
              "x 3\n"
              "  ^ near here"
              , err);
  }

  {
    ManifestParser parser(NULL, NULL);
    string err;
    EXPECT_FALSE(parser.ParseTest("x = 3", &err));
    EXPECT_EQ("input:1: unexpected EOF\n"
              "x = 3\n"
              "     ^ near here"
              , err);
  }

  {
    State state;
    ManifestParser parser(&state, NULL);
    string err;
    EXPECT_FALSE(parser.ParseTest("x = 3\ny 2", &err));
    EXPECT_EQ("input:2: expected '=', got identifier\n"
              "y 2\n"
              "  ^ near here"
              , err);
  }

  {
    State state;
    ManifestParser parser(&state, NULL);
    string err;
    EXPECT_FALSE(parser.ParseTest("x = $", &err));
    EXPECT_EQ("input:1: bad $-escape (literal $ must be written as $$)\n"
              "x = $\n"
              "    ^ near here"
              , err);
  }

  {
    State state;
    ManifestParser parser(&state, NULL);
    string err;
    EXPECT_FALSE(parser.ParseTest("x = $\n $[\n", &err));
    EXPECT_EQ("input:2: bad $-escape (literal $ must be written as $$)\n"
              " $[\n"
              " ^ near here"
              , err);
  }

  {
    State state;
    ManifestParser parser(&state, NULL);
    string err;
    EXPECT_FALSE(parser.ParseTest("x = a$\n b$\n $\n", &err));
    EXPECT_EQ("input:4: unexpected EOF\n"
              , err);
  }

  {
    State state;
    ManifestParser parser(&state, NULL);
    string err;
    EXPECT_FALSE(parser.ParseTest("build x: y z\n", &err));
    EXPECT_EQ("input:1: unknown build rule 'y'\n"
              "build x: y z\n"
              "       ^ near here"
              , err);
  }

  {
    State state;
    ManifestParser parser(&state, NULL);
    string err;
    EXPECT_FALSE(parser.ParseTest("build x:: y z\n", &err));
    EXPECT_EQ("input:1: expected build command name\n"
              "build x:: y z\n"
              "       ^ near here"
              , err);
  }

  {
    State state;
    ManifestParser parser(&state, NULL);
    string err;
    EXPECT_FALSE(parser.ParseTest("rule cat\n  command = cat ok\n"
                                  "build x: cat $\n :\n",
                                  &err));
    EXPECT_EQ("input:4: expected newline, got ':'\n"
              " :\n"
              " ^ near here"
              , err);
  }

  {
    State state;
    ManifestParser parser(&state, NULL);
    string err;
    EXPECT_FALSE(parser.ParseTest("rule cat\n",
                                  &err));
    EXPECT_EQ("input:2: expected 'command =' line\n", err);
  }

  {
    State state;
    ManifestParser parser(&state, NULL);
    string err;
    EXPECT_FALSE(parser.ParseTest("rule cat\n"
                                  "  command = cat\n"
                                  "  depfile = a\n"
                                  "  deplist = b\n",
                                  &err));
    EXPECT_EQ("input:5: can only specify one of depfile or deplist\n", err);
  }

  {
    State state;
    ManifestParser parser(&state, NULL);
    string err;
    EXPECT_FALSE(parser.ParseTest("rule cat\n"
                                  "  command = ${fafsd\n"
                                  "foo = bar\n",
                                  &err));
    EXPECT_EQ("input:2: bad $-escape (literal $ must be written as $$)\n"
              "  command = ${fafsd\n"
              "            ^ near here"
              , err);
  }


  {
    State state;
    ManifestParser parser(&state, NULL);
    string err;
    EXPECT_FALSE(parser.ParseTest("rule cat\n"
                                  "  command = cat\n"
                                  "build $.: cat foo\n",
                                  &err));
    EXPECT_EQ("input:3: bad $-escape (literal $ must be written as $$)\n"
              "build $.: cat foo\n"
              "      ^ near here"
              , err);
  }


  {
    State state;
    ManifestParser parser(&state, NULL);
    string err;
    EXPECT_FALSE(parser.ParseTest("rule cat\n"
                                  "  command = cat\n"
                                  "build $: cat foo\n",
                                  &err));
    EXPECT_EQ("input:3: expected ':', got newline ($ also escapes ':')\n"
              "build $: cat foo\n"
              "                ^ near here"
              , err);
  }

  {
    State state;
    ManifestParser parser(&state, NULL);
    string err;
    EXPECT_FALSE(parser.ParseTest("rule %foo\n",
                                  &err));
    EXPECT_EQ("input:1: expected rule name\n", err);
  }

  {
    State state;
    ManifestParser parser(&state, NULL);
    string err;
    EXPECT_FALSE(parser.ParseTest("rule cc\n"
                                  "  command = foo\n"
                                  "  othervar = bar\n",
                                  &err));
    EXPECT_EQ("input:3: unexpected variable 'othervar'\n"
              "  othervar = bar\n"
              "                ^ near here"
              , err);
  }

  {
    State state;
    ManifestParser parser(&state, NULL);
    string err;
    EXPECT_FALSE(parser.ParseTest("rule cc\n  command = foo\n"
                                  "build $.: cc bar.cc\n",
                                  &err));
    EXPECT_EQ("input:3: bad $-escape (literal $ must be written as $$)\n"
              "build $.: cc bar.cc\n"
              "      ^ near here"
              , err);
  }

  {
    State state;
    ManifestParser parser(&state, NULL);
    string err;
    EXPECT_FALSE(parser.ParseTest("rule cc\n  command = foo\n"
                                  "build $: cc bar.cc\n",
                                  &err));
    EXPECT_EQ("input:3: expected ':', got newline ($ also escapes ':')\n"
              "build $: cc bar.cc\n"
              "                  ^ near here"
              , err);
  }

  {
    State state;
    ManifestParser parser(&state, NULL);
    string err;
    EXPECT_FALSE(parser.ParseTest("default\n",
                                  &err));
    EXPECT_EQ("input:1: expected target name\n"
              "default\n"
              "       ^ near here"
              , err);
  }

  {
    State state;
    ManifestParser parser(&state, NULL);
    string err;
    EXPECT_FALSE(parser.ParseTest("default nonexistent\n",
                                  &err));
    EXPECT_EQ("input:1: unknown target 'nonexistent'\n"
              "default nonexistent\n"
              "                   ^ near here"
              , err);
  }

  {
    State state;
    ManifestParser parser(&state, NULL);
    string err;
    EXPECT_FALSE(parser.ParseTest("rule r\n  command = r\n"
                                  "build b: r\n"
                                  "default b:\n",
                                  &err));
    EXPECT_EQ("input:4: expected newline, got ':'\n"
              "default b:\n"
              "         ^ near here"
              , err);
  }

  {
    State state;
    ManifestParser parser(&state, NULL);
    string err;
    EXPECT_FALSE(parser.ParseTest("default $a\n", &err));
    EXPECT_EQ("input:1: empty path\n"
              "default $a\n"
              "          ^ near here"
              , err);
  }

  {
    State state;
    ManifestParser parser(&state, NULL);
    string err;
    EXPECT_FALSE(parser.ParseTest("rule r\n"
                                  "  command = r\n"
                                  "build $a: r $c\n", &err));
    // XXX the line number is wrong; we should evaluate paths in ParseEdge
    // as we see them, not after we've read them all!
    EXPECT_EQ("input:4: empty path\n", err);
  }

  {
    State state;
    ManifestParser parser(&state, NULL);
    string err;
    // the indented blank line must terminate the rule
    // this also verifies that "unexpected (token)" errors are correct
    EXPECT_FALSE(parser.ParseTest("rule r\n"
                                  "  command = r\n"
                                  "  \n"
                                  "  generator = 1\n", &err));
    EXPECT_EQ("input:4: unexpected indent\n", err);
  }
}

TEST_F(ParserTest, MissingInput) {
  State state;
  ManifestParser parser(&state, this);
  string err;
  EXPECT_FALSE(parser.Load("build.ninja", &err));
  EXPECT_EQ("loading 'build.ninja': No such file or directory", err);
}

TEST_F(ParserTest, MultipleOutputs) {
  State state;
  ManifestParser parser(&state, NULL);
  string err;
  EXPECT_TRUE(parser.ParseTest("rule cc\n  command = foo\n  depfile = bar\n"
                               "build a.o b.o: cc c.cc\n",
                               &err));
  EXPECT_EQ("", err);
}

TEST_F(ParserTest, SubNinja) {
  files_["test.ninja"] = SLASH(
    "var = inner\n"
    "build $builddir/inner: varref\n");
  ASSERT_NO_FATAL_FAILURE(AssertParse(SLASH(
"builddir = some_dir/\n"
"rule varref\n"
"  command = varref $var\n"
"var = outer\n"
"build $builddir/outer: varref\n"
"subninja test.ninja\n"
"build $builddir/outer2: varref\n")));
  ASSERT_EQ(1u, files_read_.size());

  EXPECT_EQ("test.ninja", files_read_[0]);
  EXPECT_TRUE(state.LookupNode(SLASH("some_dir/outer")));
  // Verify our builddir setting is inherited.
  EXPECT_TRUE(state.LookupNode(SLASH("some_dir/inner")));

  ASSERT_EQ(3u, state.edges_.size());
  EXPECT_EQ("varref outer", state.edges_[0]->EvaluateCommand());
  EXPECT_EQ("varref inner", state.edges_[1]->EvaluateCommand());
  EXPECT_EQ("varref outer", state.edges_[2]->EvaluateCommand());
}

TEST_F(ParserTest, MissingSubNinja) {
  ManifestParser parser(&state, this);
  string err;
  EXPECT_FALSE(parser.ParseTest("subninja foo.ninja\n", &err));
  EXPECT_EQ("input:1: loading 'foo.ninja': No such file or directory\n"
            "subninja foo.ninja\n"
            "                  ^ near here"
            , err);
}

TEST_F(ParserTest, Include) {
  files_["include.ninja"] = "var = inner\n";
  ASSERT_NO_FATAL_FAILURE(AssertParse(
"var = outer\n"
"include include.ninja\n"));

  ASSERT_EQ(1u, files_read_.size());
  EXPECT_EQ("include.ninja", files_read_[0]);
  EXPECT_EQ("inner", state.bindings_.LookupVariable("var"));
}

TEST_F(ParserTest, Implicit) {
  ASSERT_NO_FATAL_FAILURE(AssertParse(
"rule cat\n"
"  command = cat $in > $out\n"
"build foo: cat bar | baz\n"));

  Edge* edge = state.LookupNode("foo")->in_edge();
  ASSERT_TRUE(edge->is_implicit(1));
}

TEST_F(ParserTest, OrderOnly) {
  ASSERT_NO_FATAL_FAILURE(AssertParse(
"rule cat\n  command = cat $in > $out\n"
"build foo: cat bar || baz\n"));

  Edge* edge = state.LookupNode("foo")->in_edge();
  ASSERT_TRUE(edge->is_order_only(1));
}

TEST_F(ParserTest, DefaultDefault) {
  ASSERT_NO_FATAL_FAILURE(AssertParse(
"rule cat\n  command = cat $in > $out\n"
"build a: cat foo\n"
"build b: cat foo\n"
"build c: cat foo\n"
"build d: cat foo\n"));

  string err;
  EXPECT_EQ(4u, state.DefaultNodes(&err).size());
  EXPECT_EQ("", err);
}

TEST_F(ParserTest, DefaultStatements) {
  ASSERT_NO_FATAL_FAILURE(AssertParse(
"rule cat\n  command = cat $in > $out\n"
"build a: cat foo\n"
"build b: cat foo\n"
"build c: cat foo\n"
"build d: cat foo\n"
"third = c\n"
"default a b\n"
"default $third\n"));

  string err;
<<<<<<< HEAD
  EXPECT_TRUE(parser.Parse(
"foo.o: \\\n"
"  bar.h baz.h\n",
      &err));
  ASSERT_EQ("", err);
  EXPECT_EQ("foo.o", parser.out_);
  EXPECT_EQ(2u, parser.ins_.size());
}

TEST(MakefileParser, OneLetterFilename) {
  MakefileParser parser;
  string err;
  // Colons in filenames as output by mingw, no special : escaping
  EXPECT_TRUE(parser.Parse(
"c: d e\n",
      &err));
  ASSERT_EQ("", err);
  EXPECT_EQ("c", parser.out_);
  EXPECT_EQ(2u, parser.ins_.size());
  EXPECT_EQ("d", parser.ins_[0]);
  EXPECT_EQ("e", parser.ins_[1]);
}

TEST(MakefileParser, ColonInFilename) {
  MakefileParser parser;
  string err;
  // Colons in filenames as output by mingw, no special : escaping
  EXPECT_TRUE(parser.Parse(
"a.o: a.c c:\\mingw\\.../include/stdio.h\n",
      &err));
  ASSERT_EQ("", err);
  EXPECT_EQ("a.o", parser.out_);
  EXPECT_EQ(2u, parser.ins_.size());
  EXPECT_EQ("a.c", parser.ins_[0]);
  EXPECT_EQ("c:\\mingw\\.../include/stdio.h", parser.ins_[1]);
}

TEST(MakefileParser, TildeInFilename) {
  MakefileParser parser;
  string err;
  // Colons in filenames as output by mingw, no special : escaping
  EXPECT_TRUE(parser.Parse(
"a.o: c:\\PROGRA~2\\MICROS~1.0\\VC\\INCLUDE\\xstring\n",
      &err));
  ASSERT_EQ("", err);
  EXPECT_EQ("a.o", parser.out_);
  EXPECT_EQ(1u, parser.ins_.size());
  EXPECT_EQ("c:\\PROGRA~2\\MICROS~1.0\\VC\\INCLUDE\\xstring", parser.ins_[0]);
}

TEST(MakefileParser, ParensInFilename) {
  MakefileParser parser;
  string err;
  // Colons in filenames as output by mingw, no special : escaping
  EXPECT_TRUE(parser.Parse(
"a.o: c:\\programfiles(x86)\\stuff\\things.h\n",
      &err));
  ASSERT_EQ("", err);
  EXPECT_EQ("a.o", parser.out_);
  EXPECT_EQ(1u, parser.ins_.size());
  EXPECT_EQ("c:\\programfiles(x86)\\stuff\\things.h", parser.ins_[0]);
=======
  std::vector<Node*> nodes = state.DefaultNodes(&err);
  EXPECT_EQ("", err);
  ASSERT_EQ(3u, nodes.size());
  EXPECT_EQ("a", nodes[0]->path());
  EXPECT_EQ("b", nodes[1]->path());
  EXPECT_EQ("c", nodes[2]->path());
>>>>>>> 514b19fd
}<|MERGE_RESOLUTION|>--- conflicted
+++ resolved
@@ -696,14 +696,12 @@
 "default $third\n"));
 
   string err;
-<<<<<<< HEAD
-  EXPECT_TRUE(parser.Parse(
-"foo.o: \\\n"
-"  bar.h baz.h\n",
-      &err));
-  ASSERT_EQ("", err);
-  EXPECT_EQ("foo.o", parser.out_);
-  EXPECT_EQ(2u, parser.ins_.size());
+  std::vector<Node*> nodes = state.DefaultNodes(&err);
+  EXPECT_EQ("", err);
+  ASSERT_EQ(3u, nodes.size());
+  EXPECT_EQ("a", nodes[0]->path());
+  EXPECT_EQ("b", nodes[1]->path());
+  EXPECT_EQ("c", nodes[2]->path());
 }
 
 TEST(MakefileParser, OneLetterFilename) {
@@ -758,12 +756,4 @@
   EXPECT_EQ("a.o", parser.out_);
   EXPECT_EQ(1u, parser.ins_.size());
   EXPECT_EQ("c:\\programfiles(x86)\\stuff\\things.h", parser.ins_[0]);
-=======
-  std::vector<Node*> nodes = state.DefaultNodes(&err);
-  EXPECT_EQ("", err);
-  ASSERT_EQ(3u, nodes.size());
-  EXPECT_EQ("a", nodes[0]->path());
-  EXPECT_EQ("b", nodes[1]->path());
-  EXPECT_EQ("c", nodes[2]->path());
->>>>>>> 514b19fd
 }