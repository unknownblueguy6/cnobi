// Copyright 2011 Google Inc. All Rights Reserved.
//
// Licensed under the Apache License, Version 2.0 (the "License");
// you may not use this file except in compliance with the License.
// You may obtain a copy of the License at
//
//     http://www.apache.org/licenses/LICENSE-2.0
//
// Unless required by applicable law or agreed to in writing, software
// distributed under the License is distributed on an "AS IS" BASIS,
// WITHOUT WARRANTIES OR CONDITIONS OF ANY KIND, either express or implied.
// See the License for the specific language governing permissions and
// limitations under the License.

#include "state.h"

#include <assert.h>
#include <stdio.h>

#include "edit_distance.h"
#include "graph.h"
#include "metrics.h"
#include "util.h"


void Pool::EdgeScheduled(const Edge& edge) {
  if (depth_ != 0)
    current_use_ += edge.weight();
}

void Pool::EdgeFinished(const Edge& edge) {
  if (depth_ != 0)
    current_use_ -= edge.weight();
}

void Pool::DelayEdge(Edge* edge) {
  assert(depth_ != 0);
  delayed_.insert(edge);
}

void Pool::RetrieveReadyEdges(set<Edge*>* ready_queue) {
  DelayedEdges::iterator it = delayed_.begin();
  while (it != delayed_.end()) {
    Edge* edge = *it;
    if (current_use_ + edge->weight() > depth_)
      break;
    ready_queue->insert(edge);
    EdgeScheduled(*edge);
    ++it;
  }
  delayed_.erase(delayed_.begin(), it);
}

void Pool::Dump() const {
  printf("%s (%d/%d) ->\n", name_.c_str(), current_use_, depth_);
  for (DelayedEdges::const_iterator it = delayed_.begin();
       it != delayed_.end(); ++it)
  {
    printf("\t");
    (*it)->Dump();
  }
}

// static
bool Pool::WeightedEdgeCmp(const Edge* a, const Edge* b) {
  if (!a) return b;
  if (!b) return false;
  int weight_diff = a->weight() - b->weight();
  return ((weight_diff < 0) || (weight_diff == 0 && a < b));
}

Pool State::kDefaultPool("", 0);
Pool State::kConsolePool("console", 1);
const Rule State::kPhonyRule("phony");

State::State() {
  bindings_.AddRule(&kPhonyRule);
  AddPool(&kDefaultPool);
  AddPool(&kConsolePool);
}

void State::AddPool(Pool* pool) {
  assert(LookupPool(pool->name()) == NULL);
  pools_[pool->name()] = pool;
}

Pool* State::LookupPool(const string& pool_name) {
  map<string, Pool*>::iterator i = pools_.find(pool_name);
  if (i == pools_.end())
    return NULL;
  return i->second;
}

Edge* State::AddEdge(const Rule* rule) {
  Edge* edge = new Edge();
  edge->rule_ = rule;
  edge->pool_ = &State::kDefaultPool;
  edge->env_ = &bindings_;
  edges_.push_back(edge);
  return edge;
}

Node* State::GetNode(StringPiece path, unsigned int slash_bits) {
  Node* node = LookupNode(path);
  if (node)
    return node;
  node = new Node(path.AsString(), slash_bits);
  paths_[node->path()] = node;
  return node;
}

Node* State::LookupNode(StringPiece path) const {
  METRIC_RECORD("lookup node");
  Paths::const_iterator i = paths_.find(path);
  if (i != paths_.end())
    return i->second;
  return NULL;
}

Node* State::SpellcheckNode(const string& path) {
  const bool kAllowReplacements = true;
  const int kMaxValidEditDistance = 3;

  int min_distance = kMaxValidEditDistance + 1;
  Node* result = NULL;
  for (Paths::iterator i = paths_.begin(); i != paths_.end(); ++i) {
    int distance = EditDistance(
        i->first, path, kAllowReplacements, kMaxValidEditDistance);
    if (distance < min_distance && i->second) {
      min_distance = distance;
      result = i->second;
    }
  }
  return result;
}

void State::AddIn(Edge* edge, StringPiece path, unsigned int slash_bits) {
  Node* node = GetNode(path, slash_bits);
  edge->inputs_.push_back(node);
  node->AddOutEdge(edge);
}

bool State::AddOut(Edge* edge, StringPiece path, unsigned int slash_bits) {
  Node* node = GetNode(path, slash_bits);
  if (node->in_edge())
    return false;
  edge->outputs_.push_back(node);
  node->set_in_edge(edge);
  return true;
}

bool State::AddDefault(StringPiece path, string* err) {
  Node* node = LookupNode(path);
  if (!node) {
    *err = "unknown target '" + path.AsString() + "'";
    return false;
  }
  defaults_.push_back(node);
  return true;
}

<<<<<<< HEAD
bool State::PathExistsBetween(Edge* from, Edge* to) {
  EdgeAdjacencyMap::iterator it =
      edge_adjacency_memoization_.find(make_pair(from, to));
  if (it != edge_adjacency_memoization_.end())
    return it->second;
  bool found = false;
  for (size_t i = 0; i < to->inputs_.size(); ++i) {
    Edge* e = to->inputs_[i]->in_edge();
    if (e && ((e == from) || PathExistsBetween(from, e))) {
      found = true;
      break;
    }
  }
  edge_adjacency_memoization_.insert(make_pair(make_pair(from, to), found));
  return found;
}

vector<Node*> State::RootNodes(string* err) {
=======
vector<Node*> State::RootNodes(string* err) const {
>>>>>>> 6a2b876d
  vector<Node*> root_nodes;
  // Search for nodes with no output.
  for (vector<Edge*>::const_iterator e = edges_.begin();
       e != edges_.end(); ++e) {
    for (vector<Node*>::const_iterator out = (*e)->outputs_.begin();
         out != (*e)->outputs_.end(); ++out) {
      if ((*out)->out_edges().empty())
        root_nodes.push_back(*out);
    }
  }

  if (!edges_.empty() && root_nodes.empty())
    *err = "could not determine root nodes of build graph";

  return root_nodes;
}

vector<Node*> State::DefaultNodes(string* err) const {
  return defaults_.empty() ? RootNodes(err) : defaults_;
}

void State::Reset() {
  for (Paths::iterator i = paths_.begin(); i != paths_.end(); ++i)
    i->second->ResetState();
  for (vector<Edge*>::iterator e = edges_.begin(); e != edges_.end(); ++e)
    (*e)->outputs_ready_ = false;
}

void State::Dump() {
  for (Paths::iterator i = paths_.begin(); i != paths_.end(); ++i) {
    Node* node = i->second;
    printf("%s %s [id:%d]\n",
           node->path().c_str(),
           node->status_known() ? (node->dirty() ? "dirty" : "clean")
                                : "unknown",
           node->id());
  }
  if (!pools_.empty()) {
    printf("resource_pools:\n");
    for (map<string, Pool*>::const_iterator it = pools_.begin();
         it != pools_.end(); ++it)
    {
      if (!it->second->name().empty()) {
        it->second->Dump();
      }
    }
  }
}<|MERGE_RESOLUTION|>--- conflicted
+++ resolved
@@ -159,7 +159,6 @@
   return true;
 }
 
-<<<<<<< HEAD
 bool State::PathExistsBetween(Edge* from, Edge* to) {
   EdgeAdjacencyMap::iterator it =
       edge_adjacency_memoization_.find(make_pair(from, to));
@@ -177,10 +176,7 @@
   return found;
 }
 
-vector<Node*> State::RootNodes(string* err) {
-=======
 vector<Node*> State::RootNodes(string* err) const {
->>>>>>> 6a2b876d
   vector<Node*> root_nodes;
   // Search for nodes with no output.
   for (vector<Edge*>::const_iterator e = edges_.begin();
