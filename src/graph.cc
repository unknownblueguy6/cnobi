// Copyright 2011 Google Inc. All Rights Reserved.
//
// Licensed under the Apache License, Version 2.0 (the "License");
// you may not use this file except in compliance with the License.
// You may obtain a copy of the License at
//
//     http://www.apache.org/licenses/LICENSE-2.0
//
// Unless required by applicable law or agreed to in writing, software
// distributed under the License is distributed on an "AS IS" BASIS,
// WITHOUT WARRANTIES OR CONDITIONS OF ANY KIND, either express or implied.
// See the License for the specific language governing permissions and
// limitations under the License.

#include "graph.h"

#include <assert.h>
#include <stdio.h>

#include "build_log.h"
#include "depfile_parser.h"
#include "disk_interface.h"
#include "explain.h"
#include "metrics.h"
#include "parsers.h"
#include "state.h"
#include "util.h"

bool Node::Stat(DiskInterface* disk_interface) {
  METRIC_RECORD("node stat");
  mtime_ = disk_interface->Stat(path_);
  return mtime_ > 0;
}

bool Edge::RecomputeDirty(State* state, DiskInterface* disk_interface,
                          string* err) {
  bool dirty = false;
  outputs_ready_ = true;

  if (!rule_->depfile().empty()) {
    if (!LoadDepFile(state, disk_interface, err))
      return false;
  }

  // Visit all inputs; we're dirty if any of the inputs are dirty.
  TimeStamp most_recent_input = 1;
  Node* most_recent_node = NULL;
  for (vector<Node*>::iterator i = inputs_.begin(); i != inputs_.end(); ++i) {
    if ((*i)->StatIfNecessary(disk_interface)) {
      if (Edge* edge = (*i)->in_edge()) {
        if (!edge->RecomputeDirty(state, disk_interface, err))
          return false;
      } else {
        // This input has no in-edge; it is dirty if it is missing.
        if (!(*i)->exists())
          EXPLAIN("%s has no in-edge and is missing", (*i)->path().c_str());
        (*i)->set_dirty(!(*i)->exists());
      }
    }

    // If an input is not ready, neither are our outputs.
    if (Edge* edge = (*i)->in_edge()) {
      if (!edge->outputs_ready_)
        outputs_ready_ = false;
    }

    if (!is_order_only(i - inputs_.begin())) {
      // If a regular input is dirty (or missing), we're dirty.
      // Otherwise consider mtime.
      if ((*i)->dirty()) {
        EXPLAIN("%s is dirty", (*i)->path().c_str());
        dirty = true;
      } else {
        if ((*i)->mtime() > most_recent_input) {
          most_recent_input = (*i)->mtime();
          most_recent_node = *i;
        }
      }
    }
  }

  // We may also be dirty due to output state: missing outputs, out of
  // date outputs, etc.  Visit all outputs and determine whether they're dirty.
  if (!dirty) {
    BuildLog* build_log = state ? state->build_log_ : 0;
    string command = EvaluateCommand(true);

    for (vector<Node*>::iterator i = outputs_.begin();
         i != outputs_.end(); ++i) {
      (*i)->StatIfNecessary(disk_interface);
      if (RecomputeOutputDirty(build_log, most_recent_input, most_recent_node, command, *i)) {
        dirty = true;
        break;
      }
    }
  }

  // Finally, visit each output to mark off that we've visited it, and update
  // their dirty state if necessary.
  for (vector<Node*>::iterator i = outputs_.begin(); i != outputs_.end(); ++i) {
    (*i)->StatIfNecessary(disk_interface);
    if (dirty)
      (*i)->MarkDirty();
  }

  // If we're dirty, our outputs are normally not ready.  (It's possible to be
  // clean but still not be ready in the presence of order-only inputs.)
  // But phony edges with no inputs have nothing to do, so are always ready.
  if (dirty && !(is_phony() && inputs_.empty()))
    outputs_ready_ = false;

  return true;
}

bool Edge::RecomputeOutputDirty(BuildLog* build_log,
                                TimeStamp most_recent_input,
                                Node* most_recent_node,
                                const string& command,
                                Node* output) {
  if (is_phony()) {
    // Phony edges don't write any output.  Outputs are only dirty if
    // there are no inputs and we're missing the output.
    return inputs_.empty() && !output->exists();
  }

  BuildLog::LogEntry* entry = 0;

  // Dirty if we're missing the output.
  if (!output->exists()) {
    EXPLAIN("output %s doesn't exist", output->path().c_str());
    return true;
  }

  // Dirty if the output is older than the input.
  if (output->mtime() < most_recent_input) {
    // If this is a restat rule, we may have cleaned the output with a restat
    // rule in a previous run and stored the most recent input mtime in the
    // build log.  Use that mtime instead, so that the file will only be
    // considered dirty if an input was modified since the previous run.
    if (rule_->restat() && build_log &&
        (entry = build_log->LookupByOutput(output->path()))) {
      if (entry->restat_mtime < most_recent_input) {
        EXPLAIN("restat of output %s older than inputs", output->path().c_str());
        return true;
      }
    } else {
<<<<<<< HEAD
      //FIXME #ifdef USE_TIME_T ...
=======
>>>>>>> 566d5186
      EXPLAIN("output %s older than most recent input %s (%016lld vs %016lld)",
          output->path().c_str(),
          most_recent_node ? most_recent_node->path().c_str() : "",
          output->mtime(), most_recent_input);
      return true;
    }
  }

  // May also be dirty due to the command changing since the last build.
  // But if this is a generator rule, the command changing does not make us
  // dirty.
  if (!rule_->generator() && build_log &&
      (entry || (entry = build_log->LookupByOutput(output->path())))) {
    if (BuildLog::LogEntry::HashCommand(command) != entry->command_hash) {
      EXPLAIN("command line changed for %s", output->path().c_str());
      return true;
    }
  }

#ifdef USE_NEW_MTIME_CHECK
  // Check if most_recent_node->mtime change since last log
  if (most_recent_node && build_log &&
      (entry = build_log->LookupByOutput(most_recent_node->path()))) {
    // TBD: only for generator rules? ck
    // FIXME: The FS time may not have ns resolution, so round to sec! ck
    if (((entry->restat_mtime / 10000000LL)) != ((most_recent_node->mtime()
        / 10000000LL))) {
      EXPLAIN("generator: mtime %lld != %lld of file %s changed",
          entry->restat_mtime, most_recent_node->mtime(),
          most_recent_node->path().c_str());
      return true;
      }
    }
#endif

  return false;
}

bool Edge::AllInputsReady() const {
  for (vector<Node*>::const_iterator i = inputs_.begin();
       i != inputs_.end(); ++i) {
    if ((*i)->in_edge() && !(*i)->in_edge()->outputs_ready())
      return false;
  }
  return true;
}

/// An Env for an Edge, providing $in and $out.
struct EdgeEnv : public Env {
  explicit EdgeEnv(Edge* edge) : edge_(edge) {}
  virtual string LookupVariable(const string& var);

  /// Given a span of Nodes, construct a list of paths suitable for a command
  /// line.  XXX here is where shell-escaping of e.g spaces should happen.
  string MakePathList(vector<Node*>::iterator begin,
                      vector<Node*>::iterator end,
                      char sep);

  Edge* edge_;
};

string EdgeEnv::LookupVariable(const string& var) {
  if (var == "in" || var == "in_newline") {
    int explicit_deps_count = edge_->inputs_.size() - edge_->implicit_deps_ -
      edge_->order_only_deps_;
    return MakePathList(edge_->inputs_.begin(),
                        edge_->inputs_.begin() + explicit_deps_count,
                        var == "in" ? ' ' : '\n');
  } else if (var == "out") {
    return MakePathList(edge_->outputs_.begin(),
                        edge_->outputs_.end(),
                        ' ');
  } else if (edge_->env_) {
    return edge_->env_->LookupVariable(var);
  } else {
    // XXX should we warn here?
    return string();
  }
}

string EdgeEnv::MakePathList(vector<Node*>::iterator begin,
                             vector<Node*>::iterator end,
                             char sep) {
  string result;
  for (vector<Node*>::iterator i = begin; i != end; ++i) {
    if (!result.empty())
      result.push_back(sep);
    const string& path = (*i)->path();
    if (path.find(" ") != string::npos) {
      result.append("\"");
      result.append(path);
      result.append("\"");
    } else {
      result.append(path);
    }
  }
  return result;
}

string Edge::EvaluateCommand(bool incl_rsp_file) {
  EdgeEnv env(this);
  string command = rule_->command().Evaluate(&env);
  if (incl_rsp_file && HasRspFile()) 
    command += ";rspfile=" + GetRspFileContent();
  return command;
}

string Edge::EvaluateDepFile() {
  EdgeEnv env(this);
  return rule_->depfile().Evaluate(&env);
}

string Edge::GetDescription() {
  EdgeEnv env(this);
  return rule_->description().Evaluate(&env);
}

bool Edge::HasRspFile() {
  return !rule_->rspfile().empty();
}

string Edge::GetRspFile() {
  EdgeEnv env(this);
  return rule_->rspfile().Evaluate(&env);
}

string Edge::GetRspFileContent() {
  EdgeEnv env(this);
  return rule_->rspfile_content().Evaluate(&env);
}

bool Edge::LoadDepFile(State* state, DiskInterface* disk_interface,
                       string* err) {
  METRIC_RECORD("depfile load");
  string path = EvaluateDepFile();
  string content = disk_interface->ReadFile(path, err);
  if (!err->empty())
    return false;
  if (content.empty())
    return true;

  DepfileParser depfile;
  string depfile_err;
  if (!depfile.Parse(&content, &depfile_err)) {
    *err = path + ": " + depfile_err;
    return false;
  }

  // Check that this depfile matches our output.
  StringPiece opath = StringPiece(outputs_[0]->path());
  if (opath != depfile.out_) {
    *err = "expected depfile '" + path + "' to mention '" +
      outputs_[0]->path() + "', got '" + depfile.out_.AsString() + "'";
    return false;
  }

  inputs_.insert(inputs_.end() - order_only_deps_, depfile.ins_.size(), 0);
  implicit_deps_ += depfile.ins_.size();
  vector<Node*>::iterator implicit_dep =
    inputs_.end() - order_only_deps_ - depfile.ins_.size();

  // Add all its in-edges.
  for (vector<StringPiece>::iterator i = depfile.ins_.begin();
       i != depfile.ins_.end(); ++i, ++implicit_dep) {
    if (!CanonicalizePath(const_cast<char*>(i->str_), &i->len_, err))
      return false;

    Node* node = state->GetNode(*i);
    *implicit_dep = node;
    node->AddOutEdge(this);

    // If we don't have a edge that generates this input already,
    // create one; this makes us not abort if the input is missing,
    // but instead will rebuild in that circumstance.
    if (!node->in_edge()) {
      Edge* phony_edge = state->AddEdge(&State::kPhonyRule);
      node->set_in_edge(phony_edge);
      phony_edge->outputs_.push_back(node);

      // RecomputeDirty might not be called for phony_edge if a previous call
      // to RecomputeDirty had caused the file to be stat'ed.  Because previous
      // invocations of RecomputeDirty would have seen this node without an
      // input edge (and therefore ready), we have to set outputs_ready_ to true
      // to avoid a potential stuck build.  If we do call RecomputeDirty for
      // this node, it will simply set outputs_ready_ to the correct value.
      phony_edge->outputs_ready_ = true;
    }
  }

  return true;
}

void Edge::Dump() {
  printf("[ ");
  for (vector<Node*>::iterator i = inputs_.begin(); i != inputs_.end(); ++i) {
    printf("%s ", (*i)->path().c_str());
  }
  printf("--%s-> ", rule_->name().c_str());
  for (vector<Node*>::iterator i = outputs_.begin(); i != outputs_.end(); ++i) {
    printf("%s ", (*i)->path().c_str());
  }
  printf("]\n");
}

bool Edge::is_phony() const {
  return rule_ == &State::kPhonyRule;
}<|MERGE_RESOLUTION|>--- conflicted
+++ resolved
@@ -144,10 +144,6 @@
         return true;
       }
     } else {
-<<<<<<< HEAD
-      //FIXME #ifdef USE_TIME_T ...
-=======
->>>>>>> 566d5186
       EXPLAIN("output %s older than most recent input %s (%016lld vs %016lld)",
           output->path().c_str(),
           most_recent_node ? most_recent_node->path().c_str() : "",
