--- conflicted
+++ resolved
@@ -23,11 +23,7 @@
 #include "eval_env.h"
 #include "hash_map.h"
 
-<<<<<<< HEAD
-struct BuildLog;
 struct DepDatabase;
-=======
->>>>>>> 2c145bbf
 struct Edge;
 struct Node;
 struct Rule;
@@ -75,13 +71,9 @@
 
   BindingEnv bindings_;
   vector<Node*> defaults_;
-<<<<<<< HEAD
-  BuildLog* build_log_;
 #ifdef _WIN32
   DepDatabase* depdb_;
 #endif
-=======
->>>>>>> 2c145bbf
 };
 
 #endif  // NINJA_STATE_H_