--- conflicted
+++ resolved
@@ -29,7 +29,7 @@
     const char* filename = argv[i];
 
     for (int limit = 1 << 10; limit < (1<<20); limit *= 2) {
-      int64_t start = GetTimeMillis();  //FIXME use us based on 100ns ticks! ck
+      int64_t start = GetTimeMillis();  // use us based on 100ns ticks! ck
       for (int rep = 0; rep < limit; ++rep) {
         string buf;
         string err;
@@ -44,15 +44,11 @@
           return 1;
         }
       }
-      int64_t end = GetTimeMillis();  //FIXME use us based on 100ns ticks! ck
+      int64_t end = GetTimeMillis();  // use us based on 100ns ticks! ck
 
       if (end - start > 100) {
         int delta = (int)(end - start);
-<<<<<<< HEAD
-        float time = delta*1000 / (float)limit;    //TODO -Wno-conversion
-=======
         float time = static_cast<float>(delta) * 1000 / static_cast<float>(limit);
->>>>>>> ab2778df
         printf("%s: %.1fus\n", filename, time);
         times.push_back(time);
         break;
@@ -72,13 +68,8 @@
         max = times[i];
     }
 
-<<<<<<< HEAD
-    printf("min %.1fus  max %.1fus  avg %.1fus\n",    //TODO -Wno-conversion
-           min, max, total / times.size());//FIXME use us based on 100ns ticks! ck
-=======
     printf("min %.1fus  max %.1fus  avg %.1fus\n",
            min, max, total / static_cast<float>(times.size()));
->>>>>>> ab2778df
   }
 
   return 0;
