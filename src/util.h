--- conflicted
+++ resolved
@@ -16,13 +16,6 @@
 #define NINJA_UTIL_H_
 #pragma once
 
-<<<<<<< HEAD
-#ifdef _MSC_VER
-    typedef long long int64_t;
-#else
-    #include <stdint.h>
-#endif
-=======
 #ifdef _WIN32
 #include "win32port.h"
 #include <windows.h>
@@ -32,7 +25,6 @@
 #endif
 
 #include "timestamp.h"
->>>>>>> 514b19fd
 
 #include <string>
 #include <vector>
