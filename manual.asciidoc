Ninja
=====
Evan Martin <martine@danga.com>


Introduction
------------

Ninja is yet another build system.  It takes as input the
interdependencies of files (typically source code and output
executables) and orchestrates building them, _quickly_.

Ninja joins a sea of other build systems.  Its distinguishing goal is
to be fast.  It is born from my work on the Chromium browser project,
which has over 30,000 source files and whose other build systems
(including one built from custom non-recursive Makefiles) can take ten
seconds to start building after changing one file.  Ninja is under a
second.


Philosophical overview
~~~~~~~~~~~~~~~~~~~~~~

Build systems get slow when they need to make decisions.  When you are
in a edit-compile cycle you want it to be as fast as possible -- you
want the build system to do the minimum work necessary to figure out
what needs to be built immediately.

Ninja contains the barest functionality necessary to describe
arbitrary dependency graphs.  Its lack of syntax makes it impossible
to express complex decisions.  Instead, Ninja is intended to be used
with a separate program generating its input files.  The generator
program (like the `./configure` found in autotools projects) can
analyze system dependencies and make as many decisions as possible up
front so that incremental builds stay fast.  Going beyond autotools,
even build-time decisions like "which compiler flags should I use?"
or "should I build a debug or release-mode binary?"  belong in the
`.ninja` file generator.

Conceptual overview
~~~~~~~~~~~~~~~~~~~

Ninja evaluates a graph of dependencies between files, and runs
whichever commands are necessary to make your build target up to date.
If you are familiar with Make, Ninja is very similar.

A build file (default name: `build.ninja`) provides a list of _rules_
-- short names for longer commands, like how to run the compiler --
along with a list of _build_ statements saying how to build files
using the rules -- which rule to apply to which inputs to produce
which outputs.

Conceptually, `build` statements describe the dependency graph of your
project, while `rule` statements describe how to generate the files
along a given edge of the graph.

Design goals
~~~~~~~~~~~~

Here are some of the design goals of Ninja:

* very fast (i.e., instant) incremental builds, even for very large
  projects.

* very little policy about how code is built; "explicit is better than
  implicit".

* get dependencies correct, and in particular situations that are
  difficult to get right with Makefiles (e.g. outputs need an implicit
  dependency on the command line used to generate them; to build C
  source code you need to use gcc's `-M` flags for header
  dependencies).

* when convenience and speed are in conflict, prefer speed.

Some explicit _non-goals_:

* convenient syntax for writing build files by hand.  _You should
  generate your ninja files using another program_.  This is how we
  can sidestep many policy decisions.

* built-in rules. _Out of the box, Ninja has no rules for
  e.g. compiling C code._

* build-time customization of the build. _Options belong in
  the program that generates the ninja files_.

* build-time decision-making ability such as conditionals or search
  paths. _Making decisions is slow._

To restate, Ninja is faster than other build systems because it is
painfully simple.  You must tell Ninja exactly what to do when you
create your project's `.ninja` files.

Comparison to GNU make
~~~~~~~~~~~~~~~~~~~~~~

Ninja is closest in spirit and functionality to make.  But
fundamentally, make has a lot of _features_: suffix rules, functions,
built-in rules that e.g. search for RCS files when building source.
Many projects find make alone adequate for their build problems.  In
contrast, Ninja has almost no features; just those necessary to get
builds correct while punting most complexity to generation of the
ninja input files.  Ninja by itself is unlikely to be useful for most
projects.

Here are some of the features ninja adds to make.  (These sorts of
features can often be implemented using more complicated Makefiles,
but they are not part of make itself.)

* A Ninja rule may point at a path for extra implicit dependency
  information.  This makes it easy to get header dependencies correct
  for C/C++ code.

* A build edge may have multiple outputs.

* Outputs implicitly depend on the command line that was used to generate
  them, which means that changing e.g. compilation flags will cause
  the outputs to rebuild.

* Output directories are always implicitly created before running the
  command that relies on them.

* Rules can provide shorter descriptions of the command being run, so
  you can print e.g. `CC foo.o` instead of a long command line while
  building.

* Command output is always buffered.  This means commands running in
  parallel don't interleave their output, and when a command fails we
  can print its failure output next to the full command line that
  produced the failure.


Getting started
---------------

The included `bootstrap.sh` should hopefully produce a working `ninja`
binary, by first blindly compiling all non-test files together then
re-building Ninja using itself.

Usage is currently just

----------------
ninja target
----------------

where `target` is a known output described by `build.ninja` in the
current directory.

There is no installation step; the only files of interest to a user
are the resulting binary and this manual.


Creating .ninja files
---------------------
Here's a basic `.ninja` file that demonstrates most of the syntax.
It will be used as an example for the following sections.

---------------------------------
cflags = -Wall

rule cc
  command = gcc $cflags -c $in -o $out

build foo.o: cc foo.c
---------------------------------

Variables
~~~~~~~~~
Despite the non-goal of being convenient to write by hand, to keep
build files readable (debuggable), Ninja supports declaring shorter
reusable names for strings.  A declaration like the following

----------------
cflags = -g
----------------

can be used on the right side of an equals sign, dereferencing it with
a dollar sign, like this:

----------------
rule cc
  command = gcc $cflags -c $in -o $out
----------------

Variables can also be referenced using curly braces like `${in}`.

Variables might better be called "bindings", in that a given variable
cannot be changed, only shadowed.  There is more on how shadowing works
later in this document.

Rules
~~~~~

Rules declare a short name for a command line.  They begin with a line
consisting of the `rule` keyword and a name for the rule.  Then
follows an indented set of `variable = value` lines.

The basic example above declares a new rule named `cc`, along with the
command to run.  (In the context of a rule, the `command` variable is
special and defines the command to run.  A full list of special
variables is provided in <<ref_rule,the reference>>.)

Within the context of a rule, two additional special variables are
available: `$in` expands to the list of input files (`foo.c`) and
`$out` to the output file (`foo.o`) for the command.


Build statements
~~~~~~~~~~~~~~~~

Build statements declare a relationship between input and output
files.  They begin with the `build` keyword, and have the format
+build _outputs_: _rulename_ _inputs_+.  Such a declaration says that
all of the output files are derived from the input files.  When the
output files are missing or when the inputs change, Ninja will run the
rule to regenerate the outputs.

The basic example above describes how to build `foo.o`, using the `cc`
rule.

In the scope of a `build` block (including in the evaluation of its
associated `rule`), the variable `$in` is the list of inputs and the
variable `$out` is the list of outputs.

A build statement may be followed by an indented set of `key = value`
pairs, much like a rule.  These variables will shadow any variables
when evaluating the variables in the command.  For example:

----------------
cflags = -Wall -Werror
rule cc
  command = gcc $cflags -c $in -o $out

# If left unspecified, builds get the outer $cflags.
build foo.o: cc foo.c

# But you can can shadow variables like cflags for a particular build.
build special.o: cc special.c
  cflags = -Wall

# The variable was only shadowed for the scope of special.o;
# Subsequent build lines get the outer (original) cflags.
build bar.o: cc bar.c

----------------

For more discussion of how scoping works, consult <<ref_scope,the
reference>>.

If you need more complicated information passed from the build
statement to the rule (for example, if the rule needs "the file
extension of the first input"), pass that through as an extra
variable, like how `cflags` is passed above.


The `phony` rule
~~~~~~~~~~~~~~~~

The special rule name `phony` can be used to create aliases for other
targets.  For example:

----------------
build all: phony some/file/in/a/faraway/subdir
----------------

This makes `ninja all` build the other files.  Semantically, the
`phony` rule is equivalent to a plain rule where the `command` does
nothing, but phony rules are handled specially in that they aren't
printed when run, logged (see below), nor do they contribute to the
command count printed as part of the build process.


The Ninja log
~~~~~~~~~~~~~

For each built file, Ninja keeps a log of the command used to build
it.  Using this log Ninja can know when an existing output was built
with a different command line than the build files specify (i.e., the
command line changed) and knows to rebuild the file.

The log file is kept in the build root in a file called `.ninja_log`.
If you provide a variable named `builddir` in the outermost scope,
`.ninja_log` will be kept in that directory instead.


Generating Ninja files
----------------------

A work-in-progress patch to http://gyp.googlecode.com[gyp, the system
used to generate build files for the Chromium browser] to generate
ninja files for Linux is included in the source distribution.

Conceptually, you could coax Automake into producing ninja files as
well, but I haven't tried it.  It may very well be the case that most
projects use too much Makefile syntax in their `.am` files for this to
work.

Extra tools
-----------

The `-t` flag on the Ninja command line runs some tools that I have
found useful during Ninja's development.  The current tools are:

`query`:: dump the inputs and outputs of a given target.

`browse`:: browse the dependency graph in a web browser.  Clicking a
file focuses the view on that file, showing inputs and outputs.  This
feature requires a Python installation.

`graph`:: output a file in the syntax used by `graphviz`, a automatic
graph layout tool.  Use it like: +ninja -t graph _target_ | dot -Tpng
-ograph.png /dev/stdin+ .  In the Ninja source tree, `ninja graph`
generates an image for Ninja itself.  If no target is given generate a
graph for all root targets.

`targets`:: output a list of targets either by rule or by depth.  If used
like this +ninja -t targets rule _name_+ it prints the list of targets
using the given rule to be built.  If no rule is given, it prints the source
<<<<<<< HEAD
files (the leaf of the graph.  If used like this
+ninja -t targets depth _digit_+ it
prints the list of targets in the depth-first manner starting by the root
=======
files (the leaf of the graph).  If used like this
+ninja -t targets depth _digit_+ it
prints the list of targets in a depth-first manner starting by the root
>>>>>>> 6bbcdca6
targets (the ones with no outputs). Indentation is used to mark dependencies.
If the depth is zero it prints all targets. If no arguments are provided
+ninja -t targets depth 1+ is assumed. In this mode targets may be listed
several times. If used like this +ninja -t targets all+ it
prints all the targets available without indentation and it is way faster
<<<<<<< HEAD
than the _depth_ mode. It returns non-zero if no targets are found.

`rules`:: output the list of all rules with their description if they have
one.  It can be used to know which rule name to pass to
+ninja -t targets rule _name_+.  It returns non-zero if there is no rule.
=======
than the _depth_ mode.  It returns non-zero if an error occurs.

`rules`:: output the list of all rules with their description if they have
one.  It can be used to know which rule name to pass to
+ninja -t targets rule _name_+.
>>>>>>> 6bbcdca6

`clean`:: remove built files.  If used like this +ninja -t clean+ it
removes all the built files.  If used like this
+ninja -t clean _targets..._+ or like this
+ninja -t clean target _targets..._+ it removes the given targets and
recursively all files built for it.  If used like this
+ninja -t clean rule _rules_+ it removes all files built using the given
rules. The depfiles are not removed. Files created but not referenced in
the graph are not removed. This tool takes in account the +-v+ and the
<<<<<<< HEAD
+-n+ options (note that +-n+ implies +-v+).

`touch`:: touch source files.  If used like this +ninja -t touch+, it
touches all the source files.  If used like this
+ninja -t touch _targets..._+ or like this
+ninja -t touch target _targets..._+ it touches all the source files
the given targets depend on.  If used like this
+ninja -t touch rule _rules..._+ it touches all the input files built
using the given rules (this is not recursive only the direct input files
are touched). This tool takes in account the +-v+ and the +-n+ option
(note that +-n+ implies +-v+).
=======
+-n+ options (note that +-n+ implies +-v+).  It returns non-zero if an
error occurs.
>>>>>>> 6bbcdca6

Ninja file reference
--------------------

A file is a series of declarations.  A declaration can be one of:

1. A rule declaration, which begins with +rule _rulename_+, and
   then has a series of indented lines defining variables.

2. A build edge, which looks like +build _output1_ _output2_:
   _rulename_ _input1_ _input2_+. +
   Implicit dependencies may be tacked on the end with +|
   _dependency1_ _dependency2_+.
   Order-only dependencies may be tacked on the end with +||
   _dependency1_ _dependency2_+.

3. Variable declarations, which look like +_variable_ = _value_+.

4. References to more files, which look like +subninja _path_+ or
   +include _path_+.  The difference between these is explained below
   <<ref_scope,in the discussion about scoping>>.

Comments begin with `#` and extend to the end of the line.

Newlines are significant, but they can be escaped by putting a `\`
before them.

Other whitespace is only significant if it's at the beginning of a
line.  If a line is intended more than the previous one, it's
considered part of its parent's scope; if it is indented less than the
previous one, it closes the previous scope.

Rule variables
~~~~~~~~~~~~~~
[[ref_rule]]

A `rule` block contains a list of `key = value` declarations that
affect the processing of the rule.  Here is a full list of special
keys.

`command` (_required_):: the command line to run.

`depfile`:: path to an optional `Makefile` that contains extra
  _implicit dependencies_ (see the <<ref_dependencies,the reference on
  dependency types>>).  This is explicitly to support `gcc` and its `-M`
  family of flags, which output the list of headers a given `.c` file
  depends on.
+
Use it like in the following example:
+
----
rule cc
  depfile = $out.d
  command = gcc -MMD -MF $out.d [other gcc flags here]
----


`description`:: a short description of the command, used to pretty-print
  the command as it's running.  The `-v` flag controls whether to print
  the full command or its description; if a command fails, the full command
  line will always be printed before the command's output.

Additionally, the special `$in` and `$out` variables expand to the
space-separated list of files provided to the `build` line referencing
this `rule`.

Build dependencies
~~~~~~~~~~~~~~~~~~
[[ref_dependencies]]

There are three types of build dependencies which are subtly different.

1. _Explicit dependencies_, as listed in a build line.  These are
   available as the `$in` variable in the rule.  Changes in these files
   cause the output to be rebuilt; if these file are missing and
   Ninja doesn't know how to build them, the build is aborted.
+
This is the standard form of dependency to be used for e.g. the
source file of a compile command.

2. _Implicit dependencies_, either as picked up from
   a `depfile` attribute on a rule or from the syntax +| _dep1_
   _dep2_+ on the end of a build line.  Changes in these files cause
   the output to be rebuilt; if they are missing, they are just
   skipped.
+
This is for expressing dependencies that don't show up on the
command line of the command; for example, for a rule that runs a
script, the script itself should be an implicit dependency, as
changes to the script should cause the output to rebuild.

3. _Order-only dependencies_, expressed with the syntax +|| _dep1_
   _dep2_+ on the end of a build line.  When these are missing, the
   output is not rebuilt until they are built, but once they are
   available further changes to the files do not affect the output.
+
Order-only dependencies can be useful for bootstrapping dependencies
that are only discovered during build time: for example, to generate a
header file before starting a subsequent compilation step.  (Once the
header is used in compilation, a generated dependency file will then
express the implicit dependency.)

Evaluation and scoping
~~~~~~~~~~~~~~~~~~~~~~
[[ref_scope]]

Top-level variable declarations are scoped to the file they occur in.

The `subninja` keyword, used to include another `.ninja` file,
introduces a new scope.  The included `subninja` file may use the
variables from the parent file, and shadow their values for the file's
scope, but it won't affect values of the variables in the parent.

To include another `.ninja` file in the current scope, much like a C
`#include` statement, use `include` instead of `subninja`.

Variable declarations indented in a `build` block are scoped to the
`build` block.  This scope is inherited by the `rule`.  The full
lookup order for a variable referenced in a rule is:

1. Rule-level variables (i.e. `$in`, `$command`).

2. Build-level variables from the `build` that references this rule.

3. File-level variables from the file that the `build` line was in.

4. Variables from the file that included that file using the
   `subninja` keyword.

Future work
-----------

Some pieces I'd like to add:

_inotify_.  I had originally intended to make Ninja be memory-resident
and to use `inotify` to keep the build state hot at all times.  But
upon writing the code I found it was fast enough to run from scratch
each time.  Perhaps a slower computer would still benefit from
inotify; the data structures are set up such that using inotify
shouldn't be hard.

_build estimation and analysis_.  As part of build correctness, Ninja
keeps a log of the time spent on each build statement.  This log
format could be adjusted to instead store timing information across
multiple runs.  From that, the total time necessary to build could be
estimated, allowing Ninja to print status like "3 minutes until
complete" when building.  Additionally, a tool could output which
commands are the slowest or which directories take the most time
to build.

_many others_.  See the `todo` file included in the distribution.<|MERGE_RESOLUTION|>--- conflicted
+++ resolved
@@ -1,522 +1,494 @@
-Ninja
-=====
-Evan Martin <martine@danga.com>
-
-
-Introduction
-------------
-
-Ninja is yet another build system.  It takes as input the
-interdependencies of files (typically source code and output
-executables) and orchestrates building them, _quickly_.
-
-Ninja joins a sea of other build systems.  Its distinguishing goal is
-to be fast.  It is born from my work on the Chromium browser project,
-which has over 30,000 source files and whose other build systems
-(including one built from custom non-recursive Makefiles) can take ten
-seconds to start building after changing one file.  Ninja is under a
-second.
-
-
-Philosophical overview
-~~~~~~~~~~~~~~~~~~~~~~
-
-Build systems get slow when they need to make decisions.  When you are
-in a edit-compile cycle you want it to be as fast as possible -- you
-want the build system to do the minimum work necessary to figure out
-what needs to be built immediately.
-
-Ninja contains the barest functionality necessary to describe
-arbitrary dependency graphs.  Its lack of syntax makes it impossible
-to express complex decisions.  Instead, Ninja is intended to be used
-with a separate program generating its input files.  The generator
-program (like the `./configure` found in autotools projects) can
-analyze system dependencies and make as many decisions as possible up
-front so that incremental builds stay fast.  Going beyond autotools,
-even build-time decisions like "which compiler flags should I use?"
-or "should I build a debug or release-mode binary?"  belong in the
-`.ninja` file generator.
-
-Conceptual overview
-~~~~~~~~~~~~~~~~~~~
-
-Ninja evaluates a graph of dependencies between files, and runs
-whichever commands are necessary to make your build target up to date.
-If you are familiar with Make, Ninja is very similar.
-
-A build file (default name: `build.ninja`) provides a list of _rules_
--- short names for longer commands, like how to run the compiler --
-along with a list of _build_ statements saying how to build files
-using the rules -- which rule to apply to which inputs to produce
-which outputs.
-
-Conceptually, `build` statements describe the dependency graph of your
-project, while `rule` statements describe how to generate the files
-along a given edge of the graph.
-
-Design goals
-~~~~~~~~~~~~
-
-Here are some of the design goals of Ninja:
-
-* very fast (i.e., instant) incremental builds, even for very large
-  projects.
-
-* very little policy about how code is built; "explicit is better than
-  implicit".
-
-* get dependencies correct, and in particular situations that are
-  difficult to get right with Makefiles (e.g. outputs need an implicit
-  dependency on the command line used to generate them; to build C
-  source code you need to use gcc's `-M` flags for header
-  dependencies).
-
-* when convenience and speed are in conflict, prefer speed.
-
-Some explicit _non-goals_:
-
-* convenient syntax for writing build files by hand.  _You should
-  generate your ninja files using another program_.  This is how we
-  can sidestep many policy decisions.
-
-* built-in rules. _Out of the box, Ninja has no rules for
-  e.g. compiling C code._
-
-* build-time customization of the build. _Options belong in
-  the program that generates the ninja files_.
-
-* build-time decision-making ability such as conditionals or search
-  paths. _Making decisions is slow._
-
-To restate, Ninja is faster than other build systems because it is
-painfully simple.  You must tell Ninja exactly what to do when you
-create your project's `.ninja` files.
-
-Comparison to GNU make
-~~~~~~~~~~~~~~~~~~~~~~
-
-Ninja is closest in spirit and functionality to make.  But
-fundamentally, make has a lot of _features_: suffix rules, functions,
-built-in rules that e.g. search for RCS files when building source.
-Many projects find make alone adequate for their build problems.  In
-contrast, Ninja has almost no features; just those necessary to get
-builds correct while punting most complexity to generation of the
-ninja input files.  Ninja by itself is unlikely to be useful for most
-projects.
-
-Here are some of the features ninja adds to make.  (These sorts of
-features can often be implemented using more complicated Makefiles,
-but they are not part of make itself.)
-
-* A Ninja rule may point at a path for extra implicit dependency
-  information.  This makes it easy to get header dependencies correct
-  for C/C++ code.
-
-* A build edge may have multiple outputs.
-
-* Outputs implicitly depend on the command line that was used to generate
-  them, which means that changing e.g. compilation flags will cause
-  the outputs to rebuild.
-
-* Output directories are always implicitly created before running the
-  command that relies on them.
-
-* Rules can provide shorter descriptions of the command being run, so
-  you can print e.g. `CC foo.o` instead of a long command line while
-  building.
-
-* Command output is always buffered.  This means commands running in
-  parallel don't interleave their output, and when a command fails we
-  can print its failure output next to the full command line that
-  produced the failure.
-
-
-Getting started
----------------
-
-The included `bootstrap.sh` should hopefully produce a working `ninja`
-binary, by first blindly compiling all non-test files together then
-re-building Ninja using itself.
-
-Usage is currently just
-
-----------------
-ninja target
-----------------
-
-where `target` is a known output described by `build.ninja` in the
-current directory.
-
-There is no installation step; the only files of interest to a user
-are the resulting binary and this manual.
-
-
-Creating .ninja files
----------------------
-Here's a basic `.ninja` file that demonstrates most of the syntax.
-It will be used as an example for the following sections.
-
----------------------------------
-cflags = -Wall
-
-rule cc
-  command = gcc $cflags -c $in -o $out
-
-build foo.o: cc foo.c
----------------------------------
-
-Variables
-~~~~~~~~~
-Despite the non-goal of being convenient to write by hand, to keep
-build files readable (debuggable), Ninja supports declaring shorter
-reusable names for strings.  A declaration like the following
-
-----------------
-cflags = -g
-----------------
-
-can be used on the right side of an equals sign, dereferencing it with
-a dollar sign, like this:
-
-----------------
-rule cc
-  command = gcc $cflags -c $in -o $out
-----------------
-
-Variables can also be referenced using curly braces like `${in}`.
-
-Variables might better be called "bindings", in that a given variable
-cannot be changed, only shadowed.  There is more on how shadowing works
-later in this document.
-
-Rules
-~~~~~
-
-Rules declare a short name for a command line.  They begin with a line
-consisting of the `rule` keyword and a name for the rule.  Then
-follows an indented set of `variable = value` lines.
-
-The basic example above declares a new rule named `cc`, along with the
-command to run.  (In the context of a rule, the `command` variable is
-special and defines the command to run.  A full list of special
-variables is provided in <<ref_rule,the reference>>.)
-
-Within the context of a rule, two additional special variables are
-available: `$in` expands to the list of input files (`foo.c`) and
-`$out` to the output file (`foo.o`) for the command.
-
-
-Build statements
-~~~~~~~~~~~~~~~~
-
-Build statements declare a relationship between input and output
-files.  They begin with the `build` keyword, and have the format
-+build _outputs_: _rulename_ _inputs_+.  Such a declaration says that
-all of the output files are derived from the input files.  When the
-output files are missing or when the inputs change, Ninja will run the
-rule to regenerate the outputs.
-
-The basic example above describes how to build `foo.o`, using the `cc`
-rule.
-
-In the scope of a `build` block (including in the evaluation of its
-associated `rule`), the variable `$in` is the list of inputs and the
-variable `$out` is the list of outputs.
-
-A build statement may be followed by an indented set of `key = value`
-pairs, much like a rule.  These variables will shadow any variables
-when evaluating the variables in the command.  For example:
-
-----------------
-cflags = -Wall -Werror
-rule cc
-  command = gcc $cflags -c $in -o $out
-
-# If left unspecified, builds get the outer $cflags.
-build foo.o: cc foo.c
-
-# But you can can shadow variables like cflags for a particular build.
-build special.o: cc special.c
-  cflags = -Wall
-
-# The variable was only shadowed for the scope of special.o;
-# Subsequent build lines get the outer (original) cflags.
-build bar.o: cc bar.c
-
-----------------
-
-For more discussion of how scoping works, consult <<ref_scope,the
-reference>>.
-
-If you need more complicated information passed from the build
-statement to the rule (for example, if the rule needs "the file
-extension of the first input"), pass that through as an extra
-variable, like how `cflags` is passed above.
-
-
-The `phony` rule
-~~~~~~~~~~~~~~~~
-
-The special rule name `phony` can be used to create aliases for other
-targets.  For example:
-
-----------------
-build all: phony some/file/in/a/faraway/subdir
-----------------
-
-This makes `ninja all` build the other files.  Semantically, the
-`phony` rule is equivalent to a plain rule where the `command` does
-nothing, but phony rules are handled specially in that they aren't
-printed when run, logged (see below), nor do they contribute to the
-command count printed as part of the build process.
-
-
-The Ninja log
-~~~~~~~~~~~~~
-
-For each built file, Ninja keeps a log of the command used to build
-it.  Using this log Ninja can know when an existing output was built
-with a different command line than the build files specify (i.e., the
-command line changed) and knows to rebuild the file.
-
-The log file is kept in the build root in a file called `.ninja_log`.
-If you provide a variable named `builddir` in the outermost scope,
-`.ninja_log` will be kept in that directory instead.
-
-
-Generating Ninja files
-----------------------
-
-A work-in-progress patch to http://gyp.googlecode.com[gyp, the system
-used to generate build files for the Chromium browser] to generate
-ninja files for Linux is included in the source distribution.
-
-Conceptually, you could coax Automake into producing ninja files as
-well, but I haven't tried it.  It may very well be the case that most
-projects use too much Makefile syntax in their `.am` files for this to
-work.
-
-Extra tools
------------
-
-The `-t` flag on the Ninja command line runs some tools that I have
-found useful during Ninja's development.  The current tools are:
-
-`query`:: dump the inputs and outputs of a given target.
-
-`browse`:: browse the dependency graph in a web browser.  Clicking a
-file focuses the view on that file, showing inputs and outputs.  This
-feature requires a Python installation.
-
-`graph`:: output a file in the syntax used by `graphviz`, a automatic
-graph layout tool.  Use it like: +ninja -t graph _target_ | dot -Tpng
--ograph.png /dev/stdin+ .  In the Ninja source tree, `ninja graph`
-generates an image for Ninja itself.  If no target is given generate a
-graph for all root targets.
-
-`targets`:: output a list of targets either by rule or by depth.  If used
-like this +ninja -t targets rule _name_+ it prints the list of targets
-using the given rule to be built.  If no rule is given, it prints the source
-<<<<<<< HEAD
-files (the leaf of the graph.  If used like this
-+ninja -t targets depth _digit_+ it
-prints the list of targets in the depth-first manner starting by the root
-=======
-files (the leaf of the graph).  If used like this
-+ninja -t targets depth _digit_+ it
-prints the list of targets in a depth-first manner starting by the root
->>>>>>> 6bbcdca6
-targets (the ones with no outputs). Indentation is used to mark dependencies.
-If the depth is zero it prints all targets. If no arguments are provided
-+ninja -t targets depth 1+ is assumed. In this mode targets may be listed
-several times. If used like this +ninja -t targets all+ it
-prints all the targets available without indentation and it is way faster
-<<<<<<< HEAD
-than the _depth_ mode. It returns non-zero if no targets are found.
-
-`rules`:: output the list of all rules with their description if they have
-one.  It can be used to know which rule name to pass to
-+ninja -t targets rule _name_+.  It returns non-zero if there is no rule.
-=======
-than the _depth_ mode.  It returns non-zero if an error occurs.
-
-`rules`:: output the list of all rules with their description if they have
-one.  It can be used to know which rule name to pass to
-+ninja -t targets rule _name_+.
->>>>>>> 6bbcdca6
-
-`clean`:: remove built files.  If used like this +ninja -t clean+ it
-removes all the built files.  If used like this
-+ninja -t clean _targets..._+ or like this
-+ninja -t clean target _targets..._+ it removes the given targets and
-recursively all files built for it.  If used like this
-+ninja -t clean rule _rules_+ it removes all files built using the given
-rules. The depfiles are not removed. Files created but not referenced in
-the graph are not removed. This tool takes in account the +-v+ and the
-<<<<<<< HEAD
-+-n+ options (note that +-n+ implies +-v+).
-
-`touch`:: touch source files.  If used like this +ninja -t touch+, it
-touches all the source files.  If used like this
-+ninja -t touch _targets..._+ or like this
-+ninja -t touch target _targets..._+ it touches all the source files
-the given targets depend on.  If used like this
-+ninja -t touch rule _rules..._+ it touches all the input files built
-using the given rules (this is not recursive only the direct input files
-are touched). This tool takes in account the +-v+ and the +-n+ option
-(note that +-n+ implies +-v+).
-=======
-+-n+ options (note that +-n+ implies +-v+).  It returns non-zero if an
-error occurs.
->>>>>>> 6bbcdca6
-
-Ninja file reference
---------------------
-
-A file is a series of declarations.  A declaration can be one of:
-
-1. A rule declaration, which begins with +rule _rulename_+, and
-   then has a series of indented lines defining variables.
-
-2. A build edge, which looks like +build _output1_ _output2_:
-   _rulename_ _input1_ _input2_+. +
-   Implicit dependencies may be tacked on the end with +|
-   _dependency1_ _dependency2_+.
-   Order-only dependencies may be tacked on the end with +||
-   _dependency1_ _dependency2_+.
-
-3. Variable declarations, which look like +_variable_ = _value_+.
-
-4. References to more files, which look like +subninja _path_+ or
-   +include _path_+.  The difference between these is explained below
-   <<ref_scope,in the discussion about scoping>>.
-
-Comments begin with `#` and extend to the end of the line.
-
-Newlines are significant, but they can be escaped by putting a `\`
-before them.
-
-Other whitespace is only significant if it's at the beginning of a
-line.  If a line is intended more than the previous one, it's
-considered part of its parent's scope; if it is indented less than the
-previous one, it closes the previous scope.
-
-Rule variables
-~~~~~~~~~~~~~~
-[[ref_rule]]
-
-A `rule` block contains a list of `key = value` declarations that
-affect the processing of the rule.  Here is a full list of special
-keys.
-
-`command` (_required_):: the command line to run.
-
-`depfile`:: path to an optional `Makefile` that contains extra
-  _implicit dependencies_ (see the <<ref_dependencies,the reference on
-  dependency types>>).  This is explicitly to support `gcc` and its `-M`
-  family of flags, which output the list of headers a given `.c` file
-  depends on.
-+
-Use it like in the following example:
-+
-----
-rule cc
-  depfile = $out.d
-  command = gcc -MMD -MF $out.d [other gcc flags here]
-----
-
-
-`description`:: a short description of the command, used to pretty-print
-  the command as it's running.  The `-v` flag controls whether to print
-  the full command or its description; if a command fails, the full command
-  line will always be printed before the command's output.
-
-Additionally, the special `$in` and `$out` variables expand to the
-space-separated list of files provided to the `build` line referencing
-this `rule`.
-
-Build dependencies
-~~~~~~~~~~~~~~~~~~
-[[ref_dependencies]]
-
-There are three types of build dependencies which are subtly different.
-
-1. _Explicit dependencies_, as listed in a build line.  These are
-   available as the `$in` variable in the rule.  Changes in these files
-   cause the output to be rebuilt; if these file are missing and
-   Ninja doesn't know how to build them, the build is aborted.
-+
-This is the standard form of dependency to be used for e.g. the
-source file of a compile command.
-
-2. _Implicit dependencies_, either as picked up from
-   a `depfile` attribute on a rule or from the syntax +| _dep1_
-   _dep2_+ on the end of a build line.  Changes in these files cause
-   the output to be rebuilt; if they are missing, they are just
-   skipped.
-+
-This is for expressing dependencies that don't show up on the
-command line of the command; for example, for a rule that runs a
-script, the script itself should be an implicit dependency, as
-changes to the script should cause the output to rebuild.
-
-3. _Order-only dependencies_, expressed with the syntax +|| _dep1_
-   _dep2_+ on the end of a build line.  When these are missing, the
-   output is not rebuilt until they are built, but once they are
-   available further changes to the files do not affect the output.
-+
-Order-only dependencies can be useful for bootstrapping dependencies
-that are only discovered during build time: for example, to generate a
-header file before starting a subsequent compilation step.  (Once the
-header is used in compilation, a generated dependency file will then
-express the implicit dependency.)
-
-Evaluation and scoping
-~~~~~~~~~~~~~~~~~~~~~~
-[[ref_scope]]
-
-Top-level variable declarations are scoped to the file they occur in.
-
-The `subninja` keyword, used to include another `.ninja` file,
-introduces a new scope.  The included `subninja` file may use the
-variables from the parent file, and shadow their values for the file's
-scope, but it won't affect values of the variables in the parent.
-
-To include another `.ninja` file in the current scope, much like a C
-`#include` statement, use `include` instead of `subninja`.
-
-Variable declarations indented in a `build` block are scoped to the
-`build` block.  This scope is inherited by the `rule`.  The full
-lookup order for a variable referenced in a rule is:
-
-1. Rule-level variables (i.e. `$in`, `$command`).
-
-2. Build-level variables from the `build` that references this rule.
-
-3. File-level variables from the file that the `build` line was in.
-
-4. Variables from the file that included that file using the
-   `subninja` keyword.
-
-Future work
------------
-
-Some pieces I'd like to add:
-
-_inotify_.  I had originally intended to make Ninja be memory-resident
-and to use `inotify` to keep the build state hot at all times.  But
-upon writing the code I found it was fast enough to run from scratch
-each time.  Perhaps a slower computer would still benefit from
-inotify; the data structures are set up such that using inotify
-shouldn't be hard.
-
-_build estimation and analysis_.  As part of build correctness, Ninja
-keeps a log of the time spent on each build statement.  This log
-format could be adjusted to instead store timing information across
-multiple runs.  From that, the total time necessary to build could be
-estimated, allowing Ninja to print status like "3 minutes until
-complete" when building.  Additionally, a tool could output which
-commands are the slowest or which directories take the most time
-to build.
-
-_many others_.  See the `todo` file included in the distribution.+Ninja
+=====
+Evan Martin <martine@danga.com>
+
+
+Introduction
+------------
+
+Ninja is yet another build system.  It takes as input the
+interdependencies of files (typically source code and output
+executables) and orchestrates building them, _quickly_.
+
+Ninja joins a sea of other build systems.  Its distinguishing goal is
+to be fast.  It is born from my work on the Chromium browser project,
+which has over 30,000 source files and whose other build systems
+(including one built from custom non-recursive Makefiles) can take ten
+seconds to start building after changing one file.  Ninja is under a
+second.
+
+
+Philosophical overview
+~~~~~~~~~~~~~~~~~~~~~~
+
+Build systems get slow when they need to make decisions.  When you are
+in a edit-compile cycle you want it to be as fast as possible -- you
+want the build system to do the minimum work necessary to figure out
+what needs to be built immediately.
+
+Ninja contains the barest functionality necessary to describe
+arbitrary dependency graphs.  Its lack of syntax makes it impossible
+to express complex decisions.  Instead, Ninja is intended to be used
+with a separate program generating its input files.  The generator
+program (like the `./configure` found in autotools projects) can
+analyze system dependencies and make as many decisions as possible up
+front so that incremental builds stay fast.  Going beyond autotools,
+even build-time decisions like "which compiler flags should I use?"
+or "should I build a debug or release-mode binary?"  belong in the
+`.ninja` file generator.
+
+Conceptual overview
+~~~~~~~~~~~~~~~~~~~
+
+Ninja evaluates a graph of dependencies between files, and runs
+whichever commands are necessary to make your build target up to date.
+If you are familiar with Make, Ninja is very similar.
+
+A build file (default name: `build.ninja`) provides a list of _rules_
+-- short names for longer commands, like how to run the compiler --
+along with a list of _build_ statements saying how to build files
+using the rules -- which rule to apply to which inputs to produce
+which outputs.
+
+Conceptually, `build` statements describe the dependency graph of your
+project, while `rule` statements describe how to generate the files
+along a given edge of the graph.
+
+Design goals
+~~~~~~~~~~~~
+
+Here are some of the design goals of Ninja:
+
+* very fast (i.e., instant) incremental builds, even for very large
+  projects.
+
+* very little policy about how code is built; "explicit is better than
+  implicit".
+
+* get dependencies correct, and in particular situations that are
+  difficult to get right with Makefiles (e.g. outputs need an implicit
+  dependency on the command line used to generate them; to build C
+  source code you need to use gcc's `-M` flags for header
+  dependencies).
+
+* when convenience and speed are in conflict, prefer speed.
+
+Some explicit _non-goals_:
+
+* convenient syntax for writing build files by hand.  _You should
+  generate your ninja files using another program_.  This is how we
+  can sidestep many policy decisions.
+
+* built-in rules. _Out of the box, Ninja has no rules for
+  e.g. compiling C code._
+
+* build-time customization of the build. _Options belong in
+  the program that generates the ninja files_.
+
+* build-time decision-making ability such as conditionals or search
+  paths. _Making decisions is slow._
+
+To restate, Ninja is faster than other build systems because it is
+painfully simple.  You must tell Ninja exactly what to do when you
+create your project's `.ninja` files.
+
+Comparison to GNU make
+~~~~~~~~~~~~~~~~~~~~~~
+
+Ninja is closest in spirit and functionality to make.  But
+fundamentally, make has a lot of _features_: suffix rules, functions,
+built-in rules that e.g. search for RCS files when building source.
+Many projects find make alone adequate for their build problems.  In
+contrast, Ninja has almost no features; just those necessary to get
+builds correct while punting most complexity to generation of the
+ninja input files.  Ninja by itself is unlikely to be useful for most
+projects.
+
+Here are some of the features ninja adds to make.  (These sorts of
+features can often be implemented using more complicated Makefiles,
+but they are not part of make itself.)
+
+* A Ninja rule may point at a path for extra implicit dependency
+  information.  This makes it easy to get header dependencies correct
+  for C/C++ code.
+
+* A build edge may have multiple outputs.
+
+* Outputs implicitly depend on the command line that was used to generate
+  them, which means that changing e.g. compilation flags will cause
+  the outputs to rebuild.
+
+* Output directories are always implicitly created before running the
+  command that relies on them.
+
+* Rules can provide shorter descriptions of the command being run, so
+  you can print e.g. `CC foo.o` instead of a long command line while
+  building.
+
+* Command output is always buffered.  This means commands running in
+  parallel don't interleave their output, and when a command fails we
+  can print its failure output next to the full command line that
+  produced the failure.
+
+
+Getting started
+---------------
+
+The included `bootstrap.sh` should hopefully produce a working `ninja`
+binary, by first blindly compiling all non-test files together then
+re-building Ninja using itself.
+
+Usage is currently just
+
+----------------
+ninja target
+----------------
+
+where `target` is a known output described by `build.ninja` in the
+current directory.
+
+There is no installation step; the only files of interest to a user
+are the resulting binary and this manual.
+
+
+Creating .ninja files
+---------------------
+Here's a basic `.ninja` file that demonstrates most of the syntax.
+It will be used as an example for the following sections.
+
+---------------------------------
+cflags = -Wall
+
+rule cc
+  command = gcc $cflags -c $in -o $out
+
+build foo.o: cc foo.c
+---------------------------------
+
+Variables
+~~~~~~~~~
+Despite the non-goal of being convenient to write by hand, to keep
+build files readable (debuggable), Ninja supports declaring shorter
+reusable names for strings.  A declaration like the following
+
+----------------
+cflags = -g
+----------------
+
+can be used on the right side of an equals sign, dereferencing it with
+a dollar sign, like this:
+
+----------------
+rule cc
+  command = gcc $cflags -c $in -o $out
+----------------
+
+Variables can also be referenced using curly braces like `${in}`.
+
+Variables might better be called "bindings", in that a given variable
+cannot be changed, only shadowed.  There is more on how shadowing works
+later in this document.
+
+Rules
+~~~~~
+
+Rules declare a short name for a command line.  They begin with a line
+consisting of the `rule` keyword and a name for the rule.  Then
+follows an indented set of `variable = value` lines.
+
+The basic example above declares a new rule named `cc`, along with the
+command to run.  (In the context of a rule, the `command` variable is
+special and defines the command to run.  A full list of special
+variables is provided in <<ref_rule,the reference>>.)
+
+Within the context of a rule, two additional special variables are
+available: `$in` expands to the list of input files (`foo.c`) and
+`$out` to the output file (`foo.o`) for the command.
+
+
+Build statements
+~~~~~~~~~~~~~~~~
+
+Build statements declare a relationship between input and output
+files.  They begin with the `build` keyword, and have the format
++build _outputs_: _rulename_ _inputs_+.  Such a declaration says that
+all of the output files are derived from the input files.  When the
+output files are missing or when the inputs change, Ninja will run the
+rule to regenerate the outputs.
+
+The basic example above describes how to build `foo.o`, using the `cc`
+rule.
+
+In the scope of a `build` block (including in the evaluation of its
+associated `rule`), the variable `$in` is the list of inputs and the
+variable `$out` is the list of outputs.
+
+A build statement may be followed by an indented set of `key = value`
+pairs, much like a rule.  These variables will shadow any variables
+when evaluating the variables in the command.  For example:
+
+----------------
+cflags = -Wall -Werror
+rule cc
+  command = gcc $cflags -c $in -o $out
+
+# If left unspecified, builds get the outer $cflags.
+build foo.o: cc foo.c
+
+# But you can can shadow variables like cflags for a particular build.
+build special.o: cc special.c
+  cflags = -Wall
+
+# The variable was only shadowed for the scope of special.o;
+# Subsequent build lines get the outer (original) cflags.
+build bar.o: cc bar.c
+
+----------------
+
+For more discussion of how scoping works, consult <<ref_scope,the
+reference>>.
+
+If you need more complicated information passed from the build
+statement to the rule (for example, if the rule needs "the file
+extension of the first input"), pass that through as an extra
+variable, like how `cflags` is passed above.
+
+
+The `phony` rule
+~~~~~~~~~~~~~~~~
+
+The special rule name `phony` can be used to create aliases for other
+targets.  For example:
+
+----------------
+build all: phony some/file/in/a/faraway/subdir
+----------------
+
+This makes `ninja all` build the other files.  Semantically, the
+`phony` rule is equivalent to a plain rule where the `command` does
+nothing, but phony rules are handled specially in that they aren't
+printed when run, logged (see below), nor do they contribute to the
+command count printed as part of the build process.
+
+
+The Ninja log
+~~~~~~~~~~~~~
+
+For each built file, Ninja keeps a log of the command used to build
+it.  Using this log Ninja can know when an existing output was built
+with a different command line than the build files specify (i.e., the
+command line changed) and knows to rebuild the file.
+
+The log file is kept in the build root in a file called `.ninja_log`.
+If you provide a variable named `builddir` in the outermost scope,
+`.ninja_log` will be kept in that directory instead.
+
+
+Generating Ninja files
+----------------------
+
+A work-in-progress patch to http://gyp.googlecode.com[gyp, the system
+used to generate build files for the Chromium browser] to generate
+ninja files for Linux is included in the source distribution.
+
+Conceptually, you could coax Automake into producing ninja files as
+well, but I haven't tried it.  It may very well be the case that most
+projects use too much Makefile syntax in their `.am` files for this to
+work.
+
+Extra tools
+-----------
+
+The `-t` flag on the Ninja command line runs some tools that I have
+found useful during Ninja's development.  The current tools are:
+
+`query`:: dump the inputs and outputs of a given target.
+
+`browse`:: browse the dependency graph in a web browser.  Clicking a
+file focuses the view on that file, showing inputs and outputs.  This
+feature requires a Python installation.
+
+`graph`:: output a file in the syntax used by `graphviz`, a automatic
+graph layout tool.  Use it like: +ninja -t graph _target_ | dot -Tpng
+-ograph.png /dev/stdin+ .  In the Ninja source tree, `ninja graph`
+generates an image for Ninja itself.  If no target is given generate a
+graph for all root targets.
+
+`targets`:: output a list of targets either by rule or by depth.  If used
+like this +ninja -t targets rule _name_+ it prints the list of targets
+using the given rule to be built.  If no rule is given, it prints the source
+files (the leaf of the graph).  If used like this
++ninja -t targets depth _digit_+ it
+prints the list of targets in a depth-first manner starting by the root
+targets (the ones with no outputs). Indentation is used to mark dependencies.
+If the depth is zero it prints all targets. If no arguments are provided
++ninja -t targets depth 1+ is assumed. In this mode targets may be listed
+several times. If used like this +ninja -t targets all+ it
+prints all the targets available without indentation and it is way faster
+than the _depth_ mode.  It returns non-zero if an error occurs.
+
+`rules`:: output the list of all rules with their description if they have
+one.  It can be used to know which rule name to pass to
++ninja -t targets rule _name_+.
+
+`clean`:: remove built files.  If used like this +ninja -t clean+ it
+removes all the built files.  If used like this
++ninja -t clean _targets..._+ or like this
++ninja -t clean target _targets..._+ it removes the given targets and
+recursively all files built for it.  If used like this
++ninja -t clean rule _rules_+ it removes all files built using the given
+rules. The depfiles are not removed. Files created but not referenced in
+the graph are not removed. This tool takes in account the +-v+ and the
++-n+ options (note that +-n+ implies +-v+).  It returns non-zero if an
+error occurs.
+
+Ninja file reference
+--------------------
+
+A file is a series of declarations.  A declaration can be one of:
+
+1. A rule declaration, which begins with +rule _rulename_+, and
+   then has a series of indented lines defining variables.
+
+2. A build edge, which looks like +build _output1_ _output2_:
+   _rulename_ _input1_ _input2_+. +
+   Implicit dependencies may be tacked on the end with +|
+   _dependency1_ _dependency2_+.
+   Order-only dependencies may be tacked on the end with +||
+   _dependency1_ _dependency2_+.
+
+3. Variable declarations, which look like +_variable_ = _value_+.
+
+4. References to more files, which look like +subninja _path_+ or
+   +include _path_+.  The difference between these is explained below
+   <<ref_scope,in the discussion about scoping>>.
+
+Comments begin with `#` and extend to the end of the line.
+
+Newlines are significant, but they can be escaped by putting a `\`
+before them.
+
+Other whitespace is only significant if it's at the beginning of a
+line.  If a line is intended more than the previous one, it's
+considered part of its parent's scope; if it is indented less than the
+previous one, it closes the previous scope.
+
+Rule variables
+~~~~~~~~~~~~~~
+[[ref_rule]]
+
+A `rule` block contains a list of `key = value` declarations that
+affect the processing of the rule.  Here is a full list of special
+keys.
+
+`command` (_required_):: the command line to run.
+
+`depfile`:: path to an optional `Makefile` that contains extra
+  _implicit dependencies_ (see the <<ref_dependencies,the reference on
+  dependency types>>).  This is explicitly to support `gcc` and its `-M`
+  family of flags, which output the list of headers a given `.c` file
+  depends on.
++
+Use it like in the following example:
++
+----
+rule cc
+  depfile = $out.d
+  command = gcc -MMD -MF $out.d [other gcc flags here]
+----
+
+
+`description`:: a short description of the command, used to pretty-print
+  the command as it's running.  The `-v` flag controls whether to print
+  the full command or its description; if a command fails, the full command
+  line will always be printed before the command's output.
+
+Additionally, the special `$in` and `$out` variables expand to the
+space-separated list of files provided to the `build` line referencing
+this `rule`.
+
+Build dependencies
+~~~~~~~~~~~~~~~~~~
+[[ref_dependencies]]
+
+There are three types of build dependencies which are subtly different.
+
+1. _Explicit dependencies_, as listed in a build line.  These are
+   available as the `$in` variable in the rule.  Changes in these files
+   cause the output to be rebuilt; if these file are missing and
+   Ninja doesn't know how to build them, the build is aborted.
++
+This is the standard form of dependency to be used for e.g. the
+source file of a compile command.
+
+2. _Implicit dependencies_, either as picked up from
+   a `depfile` attribute on a rule or from the syntax +| _dep1_
+   _dep2_+ on the end of a build line.  Changes in these files cause
+   the output to be rebuilt; if they are missing, they are just
+   skipped.
++
+This is for expressing dependencies that don't show up on the
+command line of the command; for example, for a rule that runs a
+script, the script itself should be an implicit dependency, as
+changes to the script should cause the output to rebuild.
+
+3. _Order-only dependencies_, expressed with the syntax +|| _dep1_
+   _dep2_+ on the end of a build line.  When these are missing, the
+   output is not rebuilt until they are built, but once they are
+   available further changes to the files do not affect the output.
++
+Order-only dependencies can be useful for bootstrapping dependencies
+that are only discovered during build time: for example, to generate a
+header file before starting a subsequent compilation step.  (Once the
+header is used in compilation, a generated dependency file will then
+express the implicit dependency.)
+
+Evaluation and scoping
+~~~~~~~~~~~~~~~~~~~~~~
+[[ref_scope]]
+
+Top-level variable declarations are scoped to the file they occur in.
+
+The `subninja` keyword, used to include another `.ninja` file,
+introduces a new scope.  The included `subninja` file may use the
+variables from the parent file, and shadow their values for the file's
+scope, but it won't affect values of the variables in the parent.
+
+To include another `.ninja` file in the current scope, much like a C
+`#include` statement, use `include` instead of `subninja`.
+
+Variable declarations indented in a `build` block are scoped to the
+`build` block.  This scope is inherited by the `rule`.  The full
+lookup order for a variable referenced in a rule is:
+
+1. Rule-level variables (i.e. `$in`, `$command`).
+
+2. Build-level variables from the `build` that references this rule.
+
+3. File-level variables from the file that the `build` line was in.
+
+4. Variables from the file that included that file using the
+   `subninja` keyword.
+
+Future work
+-----------
+
+Some pieces I'd like to add:
+
+_inotify_.  I had originally intended to make Ninja be memory-resident
+and to use `inotify` to keep the build state hot at all times.  But
+upon writing the code I found it was fast enough to run from scratch
+each time.  Perhaps a slower computer would still benefit from
+inotify; the data structures are set up such that using inotify
+shouldn't be hard.
+
+_build estimation and analysis_.  As part of build correctness, Ninja
+keeps a log of the time spent on each build statement.  This log
+format could be adjusted to instead store timing information across
+multiple runs.  From that, the total time necessary to build could be
+estimated, allowing Ninja to print status like "3 minutes until
+complete" when building.  Additionally, a tool could output which
+commands are the slowest or which directories take the most time
+to build.
+
+_many others_.  See the `todo` file included in the distribution.